--- conflicted
+++ resolved
@@ -171,14 +171,8 @@
   font-size: 1.5rem;
 } */
 
-<<<<<<< HEAD
-.tabs, label, p, a, td {
-=======
-/* label,
-p,
-a
+/* .tabs, label, p, a, td
   {
->>>>>>> 5a1e23ff
   font-family: OpenSansRegular, sans-serif;
   font-weight: 300;
   font-size: 1rem;
