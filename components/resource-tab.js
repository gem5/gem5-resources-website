--- conflicted
+++ resolved
@@ -87,17 +87,10 @@
           <Usage exampleContent={exampleContent} id={resource.id} />
         </Tab>
         <Tab eventKey="parameters" title="Parameters">
-<<<<<<< HEAD
           <Parameters params={resource.additional_params} />
         </Tab>
         <Tab eventKey="example" title="Example">
           <ExampleTab exampleContent={exampleContent} />
-=======
-          <Parameters parameters={resource.additional_params} />
-        </Tab>
-        <Tab eventKey="example" title="Example">
-          {/* <SEandFSToggle /> */}
->>>>>>> 145bb615
         </Tab>
         <Tab eventKey="versions" title="Versions">
           <h3 className='font-weight-light versions-table-title'>Versions of {resource.id}</h3>
@@ -108,7 +101,6 @@
   )
 }
 
-<<<<<<< HEAD
 function Usage({ exampleContent, id }) {
   const [usage, setUsage] = useState(<></>);
 
@@ -217,11 +209,6 @@
           })
         }
       </Tabs>
-=======
-function Parameters({ parameters }) {
-  return (
-    <Tab.Container defaultActiveKey="first">
->>>>>>> 145bb615
     </Tab.Container>
   );
 }
