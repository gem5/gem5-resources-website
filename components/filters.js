import { Accordion, Form } from "react-bootstrap";
// get filters from /pages/api/getfilters.js
import { useState, useEffect } from "react";
import Placeholder from 'react-bootstrap/Placeholder';

/**
 * @component
 * @description A component to render the filters.
 * @param {Object} filters The filters to be rendered.
 * @param {Function} callback The callback function to be called when a filter is changed.
 * @returns {JSX.Element} The JSX element to be rendered.
*/
export default function Filters({ filters, callback }) {
    const [filterState, setFilterState] = useState({});
    useEffect(() => {
        if (filters) {
            setFilterState(filters);
        }
    }, [filters]);


    return (
        <>
<<<<<<< HEAD
            <Accordion alwaysOpen className="my-accordion">
                {
                    Object.keys(filterState).map((filter, index) => (
                        <Accordion.Item eventKey={index} key={index}>
                            <Accordion.Header>{filter}</Accordion.Header>
                            <Accordion.Body>
                                {
                                    Object.keys(filterState[filter]).map((value, index) => (
                                        <Form.Check
                                            key={index}
                                            type="checkbox"
                                            label={value}
                                            id={value}
                                            className="text-capitalize main-text-regular"
                                            checked={filterState[filter][value]}
                                            onChange={(e) => {
                                                let filterModified = { ...filterState };
                                                filterModified[filter][value] = e.target.checked;
                                                setFilterState(filterModified);
                                                callback(filterModified);
                                            }
                                            }
                                        />
                                    ))
                                }
                            </Accordion.Body>
                        </Accordion.Item>
                    ))
                }
            </Accordion>
=======
            {
                Object.keys(filterState).length === 0 ? <Accordion alwaysOpen className="my-accordion">
                    <Accordion.Item eventKey="0">
                        <Placeholder as={Accordion.Header} animation="glow">
                            <Placeholder xs={8} />
                        </Placeholder>
                        <Placeholder as={Accordion.Body} animation="glow">
                            <Placeholder as={Form.Check} animation="glow">
                                <Placeholder xs={10} />
                            </Placeholder>
                        </Placeholder>
                    </Accordion.Item>
                    <Accordion.Item eventKey="1">
                        <Placeholder as={Accordion.Header} animation="glow">
                            <Placeholder xs={8} />
                        </Placeholder>
                        <Placeholder as={Accordion.Body} animation="glow">
                            <Placeholder as={Form.Check} animation="glow">
                                <Placeholder xs={10} />
                            </Placeholder>
                        </Placeholder>
                    </Accordion.Item>
                    <Accordion.Item eventKey="2">
                        <Placeholder as={Accordion.Header} animation="glow">
                            <Placeholder xs={8} />
                        </Placeholder>
                        <Placeholder as={Accordion.Body} animation="glow">
                            <Placeholder as={Form.Check} animation="glow">
                                <Placeholder xs={10} />
                            </Placeholder>
                        </Placeholder>
                    </Accordion.Item>
                </Accordion>
                    : <Accordion alwaysOpen className="my-accordion">
                        {
                            Object.keys(filterState).map((filter, index) => (
                                <Accordion.Item eventKey={index} key={index}>
                                    <Accordion.Header>{filter}</Accordion.Header>
                                    <Accordion.Body>
                                        {
                                            Object.keys(filterState[filter]).map((value, index) => (
                                                <Form.Check
                                                    key={index}
                                                    type="checkbox"
                                                    label={value}
                                                    id={value}
                                                    className="text-capitalize"
                                                    checked={filterState[filter][value]}
                                                    onChange={(e) => {
                                                        let filterModified = { ...filterState };
                                                        filterModified[filter][value] = e.target.checked;
                                                        setFilterState(filterModified);
                                                        callback(filterModified);
                                                    }
                                                    }
                                                />
                                            ))
                                        }
                                    </Accordion.Body>
                                </Accordion.Item>
                            ))
                        }
                    </Accordion>
            }
>>>>>>> b11dcf31
        </>
    );
}<|MERGE_RESOLUTION|>--- conflicted
+++ resolved
@@ -21,38 +21,6 @@
 
     return (
         <>
-<<<<<<< HEAD
-            <Accordion alwaysOpen className="my-accordion">
-                {
-                    Object.keys(filterState).map((filter, index) => (
-                        <Accordion.Item eventKey={index} key={index}>
-                            <Accordion.Header>{filter}</Accordion.Header>
-                            <Accordion.Body>
-                                {
-                                    Object.keys(filterState[filter]).map((value, index) => (
-                                        <Form.Check
-                                            key={index}
-                                            type="checkbox"
-                                            label={value}
-                                            id={value}
-                                            className="text-capitalize main-text-regular"
-                                            checked={filterState[filter][value]}
-                                            onChange={(e) => {
-                                                let filterModified = { ...filterState };
-                                                filterModified[filter][value] = e.target.checked;
-                                                setFilterState(filterModified);
-                                                callback(filterModified);
-                                            }
-                                            }
-                                        />
-                                    ))
-                                }
-                            </Accordion.Body>
-                        </Accordion.Item>
-                    ))
-                }
-            </Accordion>
-=======
             {
                 Object.keys(filterState).length === 0 ? <Accordion alwaysOpen className="my-accordion">
                     <Accordion.Item eventKey="0">
@@ -99,7 +67,7 @@
                                                     type="checkbox"
                                                     label={value}
                                                     id={value}
-                                                    className="text-capitalize"
+                                                    className="text-capitalize main-text-regular"
                                                     checked={filterState[filter][value]}
                                                     onChange={(e) => {
                                                         let filterModified = { ...filterState };
@@ -117,7 +85,6 @@
                         }
                     </Accordion>
             }
->>>>>>> b11dcf31
         </>
     );
 }