import Link from "next/link";
<<<<<<< HEAD
import { Button, Col, Row } from "react-bootstrap";
import CookieConsent from '@/components/cookieConsent'
import { useEffect, useState } from "react";
=======
import { Col, Row } from "react-bootstrap";
import CreatePR from "./createPR";

>>>>>>> 3d500e21
/**
 * @component
 * @description This component returns a footer section containing three columns with links to various resources related to gem5.
 * @returns {JSX.Element} The JSX element representing the footer section.
 */
export default function Footer() {
<<<<<<< HEAD
    const [resetConsent, setResetConsent] = useState(false);

    function resetCookies() {
        gtag('consent', 'update', {
            'analytics_storage': 'denied'
        });

        localStorage.removeItem("CookieConsent");
        localStorage.removeItem("_ga");
        localStorage.removeItem("_ga_2B1F9HP95Z");

        setResetConsent(true);
    } 
    
    return (
        <>
            <CookieConsent showConsentOverlay={resetConsent} hasUpdated={setResetConsent} />
            <div className="d-flex flex-row justify-content-center align-items-center bg-light mt-5" style={{ height: "20vh" }}>
                <Row className="h-100 w-75">
                    <Col className="text-center primary d-flex flex-column h-100 pt-2 pb-2 gap-1 footer-col">
                        <span className="text-muted main-text-regular">gem5 Resources</span>
                        <Link href="/about" className="main-text-regular">
                            About
                        </Link>
                        <Link href="https://www.gem5.org/publications/">
                            Publications
                        </Link>
                        <Link href="https://www.gem5.org/contributing/">
                            Contributing
                        </Link>
                        <Link href="https://www.gem5.org/governance/">
                            Governance
                        </Link>
                    </Col>
                    <Col className="text-center primary d-flex flex-column h-100 pt-2 pb-2 gap-1 footer-col">
                        <span className="text-muted main-text-regular">Docs</span>
                        <Link href="https://www.gem5.org/documentation/">
                            Documentation
                        </Link>
                        <Link href="https://gem5.googlesource.com/public/gem5">
                            Source
                        </Link>
                    </Col>
                    <Col className="text-center primary d-flex flex-column h-100 pt-2 pb-2 gap-1 footer-col">
                        <span className="text-muted main-text-regular">Help</span>
                        <Link href="https://www.gem5.org/search/">
                            Search
                        </Link>
                        <Link href="https://www.gem5.org/mailing_lists/">
                            Mailing Lists
                        </Link>
                        <Link href="https://github.com/Gem5Vision/gem5-resources-website">
                            Website Source
                        </Link>
                        <Button as='a' onClick={resetCookies} className="btn-variant-none" variant="none">Reset Cookies</Button>
                    </Col>
                </Row>
            </div>
        </>
    )
=======
  return (
    <>
      <div className="d-flex flex-column justify-content-center align-items-center bg-light mt-5">
        <Row className="h-100 w-75">
          <Col className="text-center primary d-flex flex-column h-100 pt-2 pb-2 gap-1">
            <span className="text-muted">gem5 Resources</span>
            <Link href="/about">About</Link>
            <Link href="https://www.gem5.org/publications/">Publications</Link>
            <Link href="https://www.gem5.org/contributing/">Contributing</Link>
            <Link href="https://www.gem5.org/governance/">Governance</Link>
          </Col>
          <Col className="text-center primary d-flex flex-column h-100 pt-2 pb-2 gap-1">
            <span className="text-muted">Docs</span>
            <Link href="https://www.gem5.org/documentation/">
              Documentation
            </Link>
            <Link href="https://gem5.googlesource.com/public/gem5">Source</Link>
          </Col>
          <Col className="text-center primary d-flex flex-column h-100 pt-2 pb-2 gap-1">
            <span className="text-muted">Help</span>
            <Link href="https://www.gem5.org/search/">Search</Link>
            <Link href="https://www.gem5.org/mailing_lists/">
              Mailing Lists
            </Link>
            <Link href="https://github.com/Gem5Vision/gem5-resources-website">
              Website Source
            </Link>
          </Col>
        </Row>
        <Row>
          <CreatePR />
        </Row>
      </div>
    </>
  );
>>>>>>> 3d500e21
}<|MERGE_RESOLUTION|>--- conflicted
+++ resolved
@@ -1,101 +1,50 @@
 import Link from "next/link";
-<<<<<<< HEAD
 import { Button, Col, Row } from "react-bootstrap";
 import CookieConsent from '@/components/cookieConsent'
 import { useEffect, useState } from "react";
-=======
-import { Col, Row } from "react-bootstrap";
 import CreatePR from "./createPR";
 
->>>>>>> 3d500e21
 /**
  * @component
  * @description This component returns a footer section containing three columns with links to various resources related to gem5.
  * @returns {JSX.Element} The JSX element representing the footer section.
  */
 export default function Footer() {
-<<<<<<< HEAD
-    const [resetConsent, setResetConsent] = useState(false);
+  const [resetConsent, setResetConsent] = useState(false);
 
-    function resetCookies() {
-        gtag('consent', 'update', {
-            'analytics_storage': 'denied'
-        });
+  function resetCookies() {
+    gtag('consent', 'update', {
+        'analytics_storage': 'denied'
+    });
 
-        localStorage.removeItem("CookieConsent");
-        localStorage.removeItem("_ga");
-        localStorage.removeItem("_ga_2B1F9HP95Z");
+    localStorage.removeItem("CookieConsent");
+    localStorage.removeItem("_ga");
+    localStorage.removeItem("_ga_2B1F9HP95Z");
 
-        setResetConsent(true);
-    } 
-    
-    return (
-        <>
-            <CookieConsent showConsentOverlay={resetConsent} hasUpdated={setResetConsent} />
-            <div className="d-flex flex-row justify-content-center align-items-center bg-light mt-5" style={{ height: "20vh" }}>
-                <Row className="h-100 w-75">
-                    <Col className="text-center primary d-flex flex-column h-100 pt-2 pb-2 gap-1 footer-col">
-                        <span className="text-muted main-text-regular">gem5 Resources</span>
-                        <Link href="/about" className="main-text-regular">
-                            About
-                        </Link>
-                        <Link href="https://www.gem5.org/publications/">
-                            Publications
-                        </Link>
-                        <Link href="https://www.gem5.org/contributing/">
-                            Contributing
-                        </Link>
-                        <Link href="https://www.gem5.org/governance/">
-                            Governance
-                        </Link>
-                    </Col>
-                    <Col className="text-center primary d-flex flex-column h-100 pt-2 pb-2 gap-1 footer-col">
-                        <span className="text-muted main-text-regular">Docs</span>
-                        <Link href="https://www.gem5.org/documentation/">
-                            Documentation
-                        </Link>
-                        <Link href="https://gem5.googlesource.com/public/gem5">
-                            Source
-                        </Link>
-                    </Col>
-                    <Col className="text-center primary d-flex flex-column h-100 pt-2 pb-2 gap-1 footer-col">
-                        <span className="text-muted main-text-regular">Help</span>
-                        <Link href="https://www.gem5.org/search/">
-                            Search
-                        </Link>
-                        <Link href="https://www.gem5.org/mailing_lists/">
-                            Mailing Lists
-                        </Link>
-                        <Link href="https://github.com/Gem5Vision/gem5-resources-website">
-                            Website Source
-                        </Link>
-                        <Button as='a' onClick={resetCookies} className="btn-variant-none" variant="none">Reset Cookies</Button>
-                    </Col>
-                </Row>
-            </div>
-        </>
-    )
-=======
+    setResetConsent(true);
+  }   
+
   return (
     <>
+      <CookieConsent showConsentOverlay={resetConsent} hasUpdated={setResetConsent} />
       <div className="d-flex flex-column justify-content-center align-items-center bg-light mt-5">
         <Row className="h-100 w-75">
-          <Col className="text-center primary d-flex flex-column h-100 pt-2 pb-2 gap-1">
-            <span className="text-muted">gem5 Resources</span>
-            <Link href="/about">About</Link>
+          <Col className="text-center primary d-flex flex-column h-100 pt-2 pb-2 gap-1 footer-col">
+            <span className="text-muted main-text-regular">gem5 Resources</span>
+            <Link href="/about" className="main-text-regular">About</Link>
             <Link href="https://www.gem5.org/publications/">Publications</Link>
             <Link href="https://www.gem5.org/contributing/">Contributing</Link>
             <Link href="https://www.gem5.org/governance/">Governance</Link>
           </Col>
-          <Col className="text-center primary d-flex flex-column h-100 pt-2 pb-2 gap-1">
-            <span className="text-muted">Docs</span>
+          <Col className="text-center primary d-flex flex-column h-100 pt-2 pb-2 gap-1 footer-col">
+            <span className="text-muted main-text-regular">Docs</span>
             <Link href="https://www.gem5.org/documentation/">
               Documentation
             </Link>
             <Link href="https://gem5.googlesource.com/public/gem5">Source</Link>
           </Col>
-          <Col className="text-center primary d-flex flex-column h-100 pt-2 pb-2 gap-1">
-            <span className="text-muted">Help</span>
+          <Col className="text-center primary d-flex flex-column h-100 pt-2 pb-2 gap-1 footer-col">
+            <span className="text-muted main-text-regular">Help</span>
             <Link href="https://www.gem5.org/search/">Search</Link>
             <Link href="https://www.gem5.org/mailing_lists/">
               Mailing Lists
@@ -103,6 +52,7 @@
             <Link href="https://github.com/Gem5Vision/gem5-resources-website">
               Website Source
             </Link>
+            <Button as='a' onClick={resetCookies} className="btn-variant-none" variant="none">Reset Cookies</Button>
           </Col>
         </Row>
         <Row>
@@ -111,5 +61,4 @@
       </div>
     </>
   );
->>>>>>> 3d500e21
 }