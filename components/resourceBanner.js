import Image from 'next/image'
import styles from '/styles/banner.module.css'
import risc_v from '/public/risc_v.png'
import CopyIcon from './copyIcon'
import x86 from "/public/x86.png";
import arm from "/public/arm.png";
import sparc from "/public/sparc.png";
import mips from "/public/mips.png";
import power from "/public/power.png";
import Link from 'next/link';
import { Badge, Placeholder, Row } from 'react-bootstrap';


/**
 * @component
 * @description A Banner that displays the resource's ID, category, architecture, and version.
 * @returns {JSX.Element} The JSX element to be rendered.
*/
export default function Banner({ resource, setShowMetadata }) {
    function getIcon(architecture) {
        switch (architecture) {
            case "X86":
                return x86;
            case "RISCV":
                return risc_v;
            case "ARM":
                return arm;
            case "SPARC":
                return sparc;
            case "MIPS":
                return mips;
            case "POWER":
                return power;
            default:
                return '';
        }
    }
    return (
<<<<<<< HEAD

        <>
            <CopyIcon>
                <h2 className='text-muted pe-3 mb-3 page-title'>
                    {resource.id}
                </h2>
            </CopyIcon>

            <button className={styles.expand_metadata} onClick={() => { setShowMetadata(true) }}>
                <svg width="24" height="24" xmlns="http://www.w3.org/2000/svg" fillRule="evenodd" clipRule="evenodd" stroke='#0095AF'><path d="M21.883 12l-7.527 6.235.644.765 9-7.521-9-7.479-.645.764 7.529 6.236h-21.884v1h21.883z" /></svg>
            </button>

            <div className='d-flex align-items-center mb-2'>
                <h5 className='text-muted secondary-text-semi mb-0'>
                    {/* {resource.date_published} */}
                    Published 6 months ago
                </h5>
                <div className={styles.dot}></div>
                <h5 className='mb-0' style={{ fontSize: '0px' }}>
                    <Link href={`/category/${resource.category}`} className='primary secondary-text-semi'>
                        {String(resource.category).charAt(0).toUpperCase() + String(resource.category).substring(1) ?? "Unknown"}
                    </Link>
                </h5>
            </div>
            <div className='d-flex gap-4 mb-2 flex-wrap'>
                <p className="d-flex flex-row align-items-center gap-1 mt-0 mb-0 main-text-semi">
                    <Image
                        src={getIcon(resource.architecture)}
                        alt={resource.architecture ?? "Unknown"}
                        height={15}
                    />
                    <Link className='text-decoration-none text-black' href={'/resources?q=architecture:' + resource.architecture}>
                        {resource.architecture}
                    </Link>
                </p>
=======
        Object.keys(resource).length === 0 ? <>
            <Placeholder as="h2" animation="glow">
                <Placeholder xs={6} />
            </Placeholder>
            <Placeholder as="div" animation="glow" className='d-flex align-items-center mb-2 flex=grow-1'>
                <Placeholder as="h5" animation="glow" style={{ width: '10%' }}>
                    <Placeholder xs={12} />
                </Placeholder>
                <div className={styles.dot}></div>
                <Placeholder as="h5" animation="glow" style={{ width: '10%' }}>
                    <Placeholder xs={12} />
                </Placeholder>
            </Placeholder>
            <div className='d-flex gap-4 mb-2'>
                <div className="d-flex flex-row align-items-center gap-1 mt-0 mb-0">
                    <Placeholder as="p" animation="glow" style={{ width: '40px' }}>
                        <Placeholder xs={12} />
                    </Placeholder>
                    <Placeholder as="p" animation="glow" style={{ width: '40px' }}>
                        <Placeholder xs={12} />
                    </Placeholder>
                </div>
>>>>>>> b11dcf31
                <div className='d-flex flex-row gap-1'>
                    <h6 style={{ lineHeight: 'inherit', margin: '0' }} className="main-text-semi">
                        VERSION
                    </h6>
<<<<<<< HEAD
                    <Link className='text-decoration-none text-black main-text-regular' href={'/resources?q=versions:' + (resource.versions && (resource.versions.length > 1 ? resource.versions[1].version : resource.versions[0].version))}>
                        {
                            resource.versions && (resource.versions.length > 1 ? resource.versions[1].version : resource.versions[0].version)
                        }
                    </Link>
=======
                    <Placeholder as="p" animation="glow" style={{ width: '40px' }}>
                        <Placeholder xs={12} />
                    </Placeholder>
>>>>>>> b11dcf31
                </div>
                <div className='d-flex flex-row gap-1 align-items-center'>
                    <h6 style={{ lineHeight: 'inherit', margin: '0' }} className="main-text-semi">
                        TAGS
                    </h6>
<<<<<<< HEAD
                    {
                        resource.tags ? resource.tags.map((tag, index) => {
                            return (
                                <Link key={tag}
                                    href={'/resources?q=tags:' + tag}
                                >
                                    <Badge bg='primary' className='resource-page-badge'>
                                        {tag.toUpperCase()}
                                    </Badge>
                                </Link>
                            )
                        }) : "None"
                    }
=======
                    <Placeholder as="p" animation="glow" style={{ width: '40px' }}>
                        <Placeholder xs={12} />
                    </Placeholder>
>>>>>>> b11dcf31
                </div>
            </div>
        </> :
            <>
                <CopyIcon>
                    <h2 className='text-muted pe-3 mb-3'>
                        {resource.id}
                    </h2>
                </CopyIcon>

                <button className={styles.expand_metadata} onClick={() => { setShowMetadata(true) }}>
                    <svg width="24" height="24" xmlns="http://www.w3.org/2000/svg" fillRule="evenodd" clipRule="evenodd" stroke='#0095AF'><path d="M21.883 12l-7.527 6.235.644.765 9-7.521-9-7.479-.645.764 7.529 6.236h-21.884v1h21.883z" /></svg>
                </button>

                <div className='d-flex align-items-center mb-2'>
                    <h5 className='text-muted resource-date-published mb-0'>
                        {/* {resource.date_published} */}
                        Published 6 months ago
                    </h5>
                    <div className={styles.dot}></div>
                    <h5 className='mb-0' style={{ fontSize: '0px' }}>
                        <Link href={`/category/${resource.category}`} className='primary resource-category'>
                            {String(resource.category).charAt(0).toUpperCase() + String(resource.category).substring(1) ?? "Unknown"}
                        </Link>
                    </h5>
                </div>
                <div className='d-flex gap-4 mb-2'>
                    <p className="d-flex flex-row align-items-center gap-1 mt-0 mb-0">
                        <Image
                            src={getIcon(resource.architecture)}
                            alt={resource.architecture ?? "Unknown"}
                            height={15}
                        />
                        <Link className='text-decoration-none text-black' href={'/resources?q=architecture:' + resource.architecture}>
                            {resource.architecture}
                        </Link>
                    </p>
                    <div className='d-flex flex-row gap-1'>
                        <h6 style={{ lineHeight: 'inherit', margin: '0' }}>
                            VERSION
                        </h6>
                        <Link className='text-decoration-none text-black' href={'/resources?q=versions:' + (resource.versions && (resource.versions.length > 1 ? resource.versions[1].version : resource.versions[0].version))}>
                            {
                                resource.versions && (resource.versions.length > 1 ? resource.versions[1].version : resource.versions[0].version)
                            }
                        </Link>
                    </div>
                    <div className='d-flex flex-row gap-1'>
                        <h6 style={{ lineHeight: 'inherit', margin: '0' }}>
                            TAGS
                        </h6>
                        {
                            resource.tags ? resource.tags.map((tag, index) => {
                                return (
                                    <Link key={tag}
                                        href={'/resources?q=tags:' + tag}
                                    >
                                        <Badge pill bg='primary' >
                                            {tag}
                                        </Badge>
                                    </Link>
                                )
                            }) : "None"
                        }
                    </div>
                </div>
            </>
    )
}<|MERGE_RESOLUTION|>--- conflicted
+++ resolved
@@ -36,43 +36,6 @@
         }
     }
     return (
-<<<<<<< HEAD
-
-        <>
-            <CopyIcon>
-                <h2 className='text-muted pe-3 mb-3 page-title'>
-                    {resource.id}
-                </h2>
-            </CopyIcon>
-
-            <button className={styles.expand_metadata} onClick={() => { setShowMetadata(true) }}>
-                <svg width="24" height="24" xmlns="http://www.w3.org/2000/svg" fillRule="evenodd" clipRule="evenodd" stroke='#0095AF'><path d="M21.883 12l-7.527 6.235.644.765 9-7.521-9-7.479-.645.764 7.529 6.236h-21.884v1h21.883z" /></svg>
-            </button>
-
-            <div className='d-flex align-items-center mb-2'>
-                <h5 className='text-muted secondary-text-semi mb-0'>
-                    {/* {resource.date_published} */}
-                    Published 6 months ago
-                </h5>
-                <div className={styles.dot}></div>
-                <h5 className='mb-0' style={{ fontSize: '0px' }}>
-                    <Link href={`/category/${resource.category}`} className='primary secondary-text-semi'>
-                        {String(resource.category).charAt(0).toUpperCase() + String(resource.category).substring(1) ?? "Unknown"}
-                    </Link>
-                </h5>
-            </div>
-            <div className='d-flex gap-4 mb-2 flex-wrap'>
-                <p className="d-flex flex-row align-items-center gap-1 mt-0 mb-0 main-text-semi">
-                    <Image
-                        src={getIcon(resource.architecture)}
-                        alt={resource.architecture ?? "Unknown"}
-                        height={15}
-                    />
-                    <Link className='text-decoration-none text-black' href={'/resources?q=architecture:' + resource.architecture}>
-                        {resource.architecture}
-                    </Link>
-                </p>
-=======
         Object.keys(resource).length === 0 ? <>
             <Placeholder as="h2" animation="glow">
                 <Placeholder xs={6} />
@@ -95,52 +58,27 @@
                         <Placeholder xs={12} />
                     </Placeholder>
                 </div>
->>>>>>> b11dcf31
                 <div className='d-flex flex-row gap-1'>
                     <h6 style={{ lineHeight: 'inherit', margin: '0' }} className="main-text-semi">
                         VERSION
                     </h6>
-<<<<<<< HEAD
-                    <Link className='text-decoration-none text-black main-text-regular' href={'/resources?q=versions:' + (resource.versions && (resource.versions.length > 1 ? resource.versions[1].version : resource.versions[0].version))}>
-                        {
-                            resource.versions && (resource.versions.length > 1 ? resource.versions[1].version : resource.versions[0].version)
-                        }
-                    </Link>
-=======
                     <Placeholder as="p" animation="glow" style={{ width: '40px' }}>
                         <Placeholder xs={12} />
                     </Placeholder>
->>>>>>> b11dcf31
                 </div>
                 <div className='d-flex flex-row gap-1 align-items-center'>
                     <h6 style={{ lineHeight: 'inherit', margin: '0' }} className="main-text-semi">
                         TAGS
                     </h6>
-<<<<<<< HEAD
-                    {
-                        resource.tags ? resource.tags.map((tag, index) => {
-                            return (
-                                <Link key={tag}
-                                    href={'/resources?q=tags:' + tag}
-                                >
-                                    <Badge bg='primary' className='resource-page-badge'>
-                                        {tag.toUpperCase()}
-                                    </Badge>
-                                </Link>
-                            )
-                        }) : "None"
-                    }
-=======
                     <Placeholder as="p" animation="glow" style={{ width: '40px' }}>
                         <Placeholder xs={12} />
                     </Placeholder>
->>>>>>> b11dcf31
                 </div>
             </div>
         </> :
             <>
                 <CopyIcon>
-                    <h2 className='text-muted pe-3 mb-3'>
+                    <h2 className='text-muted pe-3 mb-3 page-title'>
                         {resource.id}
                     </h2>
                 </CopyIcon>
@@ -150,19 +88,19 @@
                 </button>
 
                 <div className='d-flex align-items-center mb-2'>
-                    <h5 className='text-muted resource-date-published mb-0'>
+                    <h5 className='text-muted secondary-text-semi mb-0'>
                         {/* {resource.date_published} */}
                         Published 6 months ago
                     </h5>
                     <div className={styles.dot}></div>
                     <h5 className='mb-0' style={{ fontSize: '0px' }}>
-                        <Link href={`/category/${resource.category}`} className='primary resource-category'>
+                        <Link href={`/category/${resource.category}`} className='primary secondary-text-semi'>
                             {String(resource.category).charAt(0).toUpperCase() + String(resource.category).substring(1) ?? "Unknown"}
                         </Link>
                     </h5>
                 </div>
-                <div className='d-flex gap-4 mb-2'>
-                    <p className="d-flex flex-row align-items-center gap-1 mt-0 mb-0">
+                <div className='d-flex gap-4 mb-2 flex-wrap'>
+                    <p className="d-flex flex-row align-items-center gap-1 mt-0 mb-0 main-text-semi">
                         <Image
                             src={getIcon(resource.architecture)}
                             alt={resource.architecture ?? "Unknown"}
@@ -173,16 +111,16 @@
                         </Link>
                     </p>
                     <div className='d-flex flex-row gap-1'>
-                        <h6 style={{ lineHeight: 'inherit', margin: '0' }}>
+                        <h6 style={{ lineHeight: 'inherit', margin: '0' }} className="main-text-semi">
                             VERSION
                         </h6>
-                        <Link className='text-decoration-none text-black' href={'/resources?q=versions:' + (resource.versions && (resource.versions.length > 1 ? resource.versions[1].version : resource.versions[0].version))}>
+                        <Link className='text-decoration-none text-black main-text-regular' href={'/resources?q=versions:' + (resource.versions && (resource.versions.length > 1 ? resource.versions[1].version : resource.versions[0].version))}>
                             {
                                 resource.versions && (resource.versions.length > 1 ? resource.versions[1].version : resource.versions[0].version)
                             }
                         </Link>
                     </div>
-                    <div className='d-flex flex-row gap-1'>
+                    <div className='d-flex flex-row gap-1 align-items-center'>
                         <h6 style={{ lineHeight: 'inherit', margin: '0' }}>
                             TAGS
                         </h6>
@@ -192,8 +130,8 @@
                                     <Link key={tag}
                                         href={'/resources?q=tags:' + tag}
                                     >
-                                        <Badge pill bg='primary' >
-                                            {tag}
+                                        <Badge bg='primary' className='resource-page-badge'>
+                                            {tag.toUpperCase()}
                                         </Badge>
                                     </Link>
                                 )
