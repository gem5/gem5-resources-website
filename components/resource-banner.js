import Image from 'next/image'
import styles from '/styles/banner.module.css'
import risc_v from '/public/risc_v.png'
import CopyIcon from './copy-icon'

export default function Banner({ resource }) {
    return (
<<<<<<< HEAD
        <div className={styles.banner}>
            <h1 className='text-muted'>
                {resource.id} <CopyIcon text={resource.id} />
            </h1>
=======
        <div>
            <h2 className='text-muted'>
                {resource.id}
            </h2>
>>>>>>> cf418af0
            <div className='d-flex align-items-center'>
                <h5 className='text-muted'>
                    {/* {resource.date_published} */}
                    Published 6 months ago
                </h5>
                <div className={styles.dot}></div>
                <h5 className='primary'>
                    {resource.author ?? "Unknown"}
                </h5>
            </div>
            <div className='d-flex gap-4'>
                <p className="d-flex flex-row align-items-center gap-1">
                    <Image
                        src={risc_v}
                        alt="Gem5 Logo"
                        height={15}
                    />
                    {resource.architecture}
                </p>

                <div className='d-flex flex-row gap-1'>
                    <h6 style={{ lineHeight: 'inherit', margin: '0' }}>
                        VERSION
                    </h6>
                    <p>
                        {resource.gem5_version}
                    </p>
                </div>
            </div>
        </div>
    )
}<|MERGE_RESOLUTION|>--- conflicted
+++ resolved
@@ -5,17 +5,12 @@
 
 export default function Banner({ resource }) {
     return (
-<<<<<<< HEAD
-        <div className={styles.banner}>
-            <h1 className='text-muted'>
-                {resource.id} <CopyIcon text={resource.id} />
-            </h1>
-=======
+
         <div>
             <h2 className='text-muted'>
-                {resource.id}
+                {resource.id} <CopyIcon text={resource.id} />
             </h2>
->>>>>>> cf418af0
+
             <div className='d-flex align-items-center'>
                 <h5 className='text-muted'>
                     {/* {resource.date_published} */}
