import Image from 'next/image'
import styles from '/styles/banner.module.css'
import risc_v from '/public/risc_v.png'
import CopyIcon from './copy-icon'
import x86 from "/public/x86.png";
import arm from "/public/arm.png";
import sparc from "/public/sparc.png";
import mips from "/public/mips.png";
import power from "/public/power.png";
import Link from 'next/link';
import { Badge } from 'react-bootstrap';


/**
 * @component
 * @description A Banner that displays the resource's ID, category, architecture, and version.
 * @returns {JSX.Element} The JSX element to be rendered.
*/
export default function Banner({ resource, setShowMetadata }) {
    function getIcon(architecture) {
        switch (architecture) {
            case "X86":
                return x86;
            case "RISCV":
                return risc_v;
            case "ARM":
                return arm;
            case "SPARC":
                return sparc;
            case "MIPS":
                return mips;
            case "POWER":
                return power;
            default:
                return '';
        }
    }
    return (

        <>
            <CopyIcon>
                <h2 className='text-muted pe-3 mb-3'>
                    {resource.id}
                </h2>
            </CopyIcon>
            
            <button className={styles.expand_metadata} onClick={()=>{setShowMetadata(true)}}>
                <svg width="24" height="24" xmlns="http://www.w3.org/2000/svg" fill-rule="evenodd" clip-rule="evenodd" stroke='#0095AF'><path d="M21.883 12l-7.527 6.235.644.765 9-7.521-9-7.479-.645.764 7.529 6.236h-21.884v1h21.883z"/></svg>
            </button>

            <div className='d-flex align-items-center mb-2'>
                <h5 className='text-muted resource-date-published mb-0'>
                    {/* {resource.date_published} */}
                    Published 6 months ago
                </h5>
                <div className={styles.dot}></div>
                <h5 className='mb-0' style={{ fontSize: '0px'}}>
                    <Link href={`/category/${resource.category}`} className='primary resource-category'>
                        {String(resource.category).charAt(0).toUpperCase() + String(resource.category).substring(1) ?? "Unknown"}
                    </Link>
                </h5>
            </div>
            <div className='d-flex gap-4 mb-2'>
                <p className="d-flex flex-row align-items-center gap-1 mt-0 mb-0">
                    <Image
                        src={getIcon(resource.architecture)}
                        alt={resource.architecture ?? "Unknown"}
                        height={15}
                    />
                    <Link className='text-decoration-none text-black' href={'/resources?q=architecture:' + resource.architecture}>
                        {resource.architecture}
                    </Link>
                </p>
                <div className='d-flex flex-row gap-1'>
                    <h6 style={{ lineHeight: 'inherit', margin: '0' }}>
                        VERSION
                    </h6>
<<<<<<< HEAD
                    <p className='mt-0 mb-0'>
=======
                    <Link className='text-decoration-none text-black' href={'/resources?q=versions:' + (resource.versions.length > 1 ? resource.versions[1].version : resource.versions[0].version)}>
>>>>>>> 838db6e0
                        {
                            resource.versions.length > 1 ? resource.versions[1].version : resource.versions[0].version
                        }
                    </Link>
                </div>
                <div className='d-flex flex-row gap-1'>
                    <h6 style={{ lineHeight: 'inherit', margin: '0' }}>
                        TAGS
                    </h6>
                    {
                        resource.tags ? resource.tags.map((tag, index) => {
                            return (
                                <Link key={tag}
                                    href={'/resources?q=tag:' + tag}
                                >
                                    <Badge pill bg='primary' >
                                        {tag}
                                    </Badge>
                                </Link>
                            )
                        }) : "None"
                    }
                </div>
            </div>
        </>
    )
}<|MERGE_RESOLUTION|>--- conflicted
+++ resolved
@@ -75,11 +75,7 @@
                     <h6 style={{ lineHeight: 'inherit', margin: '0' }}>
                         VERSION
                     </h6>
-<<<<<<< HEAD
-                    <p className='mt-0 mb-0'>
-=======
                     <Link className='text-decoration-none text-black' href={'/resources?q=versions:' + (resource.versions.length > 1 ? resource.versions[1].version : resource.versions[0].version)}>
->>>>>>> 838db6e0
                         {
                             resource.versions.length > 1 ? resource.versions[1].version : resource.versions[0].version
                         }
