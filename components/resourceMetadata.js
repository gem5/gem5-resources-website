import Link from "next/link";
import { Container, Row, Col, Placeholder } from "react-bootstrap";
import styles from '/styles/metadata.module.css'
import { useEffect, useState } from 'react';

/**
 * @component
 * @description A component that renders the metadata of a resource that includes
 *             the number of likes, views, downloads, author, description, license,
 *            dependencies, and depend on this resource.
 * @param {Object} resource The resource object.
 * @param {string} className The class name of the component.
 * @returns {JSX.Element} The JSX element to be rendered.
*/
export default function MetaData({ resource, className, showMetadata, setShowMetadata }) {
    const [currentStyle, setCurrentStyle] = useState(styles.info)

    useEffect(() => {
        showMetadata ? setCurrentStyle(styles.active) : setCurrentStyle(styles.info)
    }, [showMetadata])

    return (
        Object.keys(resource).length === 0 ?
            <Container className={currentStyle + ' ' + className}>
                <Row className="border-bottom">
                    <Col className="border-end">
                        <div>
<<<<<<< HEAD
                            <h5 className="primary secondary-text-bold">
                                {Math.floor(Math.random() * 100)}
                            </h5>
                            <p className="text-muted main-text-regular">LIKES</p>
=======
                            <Placeholder as="h5" animation="glow" style={{ width: '40px' }}>
                                <Placeholder xs={12} />
                            </Placeholder>
                            <p className="text-muted">LIKES</p>
>>>>>>> b11dcf31
                        </div>
                    </Col>
                    <Col className="border-end">
                        <div>
<<<<<<< HEAD
                            <h5 className="primary secondary-text-bold">
                                {Math.floor(Math.random() * 10000)}
                            </h5>
                            <p className="text-muted main-text-regular">VIEWS</p>
=======
                            <Placeholder as="h5" animation="glow" style={{ width: '40px' }}>
                                <Placeholder xs={12} />
                            </Placeholder>
                            <p className="text-muted">VIEWS</p>
>>>>>>> b11dcf31
                        </div>
                    </Col>
                    <Col>
                        <div>
<<<<<<< HEAD
                            <h5 className="primary secondary-text-bold">
                                {Math.floor(Math.random() * 100)}
                            </h5>
                            <p className="text-muted main-text-regular">DOWNLOADS</p>
=======
                            <Placeholder as="h5" animation="glow" style={{ width: '40px' }}>
                                <Placeholder xs={12} />
                            </Placeholder>
                            <p className="text-muted">DOWNLOADS</p>
>>>>>>> b11dcf31
                        </div>
                    </Col>
                </Row>
                <Row className="border-bottom">
<<<<<<< HEAD
                    <p className="text-muted main-text-regular">Author</p>
                    <h4 className="primary main-text-title-bold">
                        {resource.author ? resource.author.map((author, index) => {
                            return (
                                <span key={index}>
                                    {author}
                                    {index < resource.author.length - 1 ? ', ' : ''}
                                </span>
                            )
                        }) : 'Unknown'}
                    </h4>
                </Row>
                <Row className="border-bottom">
                    <p className="text-muted main-text-regular">Description</p>
                    <p className="main-text-regular">
                        {resource.description ?? 'This is a description of the resource.'}
                    </p>
                    {
                        resource.github_url ?
                            <Link
                                href={resource.github_url}
                                className="main-text-regular"
                            >
                                Repository (GitHub)
                            </Link> : null
                    }
                </Row>
                <Row className="border-bottom">
                    <p className="text-muted main-text-regular">License</p>
                    <p className="main-text-regular">
                        {resource.license ?? 'Unknown'}
                        {" "}
                        {
                            resource.license ? <>
                                (
                                < Link
                                    href={'https://gem5.googlesource.com/public/gem5/+/refs/heads/stable/LICENSE'}
                                >
                                    LICENSE
                                </Link>
                                )
                            </> : null

                        }
                    </p>
                </Row>
                <Row className="border-bottom">
                    <p className="text-muted main-text-regular">Properties</p>
                    <p className="main-text-regular">
                        {
                            resource.resources ? Object.keys(resource.resources).map((key, index) => {
                                return (
                                    <div key={key}>
                                        <span className="text-muted">{key + " "}</span>
                                        <a href={'/gem5-resources-website/resources/' + resource.resources[key]}>
                                            {resource.resources[key]}
                                        </a>
                                    </div>
                                )
                            }) : 'None'
                        }
                    </p>
                </Row>
                <Row className="border-bottom">
                    <p className="text-muted main-text-regular">Depend on this resource</p>
                    <p className="main-text-regular">
                        {
                            (resource.workloads && resource.workloads.length > 0) ? resource.workloads.map((workload, index) => {
=======
                    <p className="text-muted">Author</p>
                    <Placeholder as="h4" animation="glow">
                        <Placeholder xs={12} />
                    </Placeholder>
                </Row>
                <Row className="border-bottom">
                    <p className="text-muted">Description</p>
                    <Placeholder as="p" animation="glow">
                        <Placeholder xs={12} />
                        <Placeholder xs={12} />
                        <Placeholder xs={12} />
                    </Placeholder>
                </Row>
                <Row className="border-bottom">
                    <p className="text-muted">License</p>
                    <Placeholder as="p" animation="glow">
                        <Placeholder xs={12} />
                    </Placeholder>
                </Row>
                <Row className="border-bottom">
                    <p className="text-muted">Properties</p>
                    <Placeholder as="p" animation="glow">
                        <Placeholder xs={12} />
                    </Placeholder>
                </Row>
                <Row className="border-bottom">
                    <p className="text-muted">Depend on this resource</p>
                    <Placeholder as="p" animation="glow">
                        <Placeholder xs={12} />
                    </Placeholder>
                </Row>
            </Container >
            :
            <>
                <Container className={currentStyle + ' ' + className}>
                    <Row className={styles.tablet_view_header}>
                        <Col className={styles.back_button_col}>
                            <button className={styles.collapse_metadata} onClick={() => { setShowMetadata(false) }}>
                                <svg width="24" height="24" xmlns="http://www.w3.org/2000/svg" fillRule="evenodd" clipRule="evenodd" stroke='#0095AF'><path d="M2.117 12l7.527 6.235-.644.765-9-7.521 9-7.479.645.764-7.529 6.236h21.884v1h-21.883z" /></svg>
                            </button>
                        </Col>
                        <Col className={styles.metadata_title_col}>
                            <h2 className="primary">Metadata</h2>
                        </Col>
                    </Row>
                    <Row className="border-bottom">
                        <Col className="border-end">
                            <div>
                                <h5 className="primary">
                                    {Math.floor(Math.random() * 100)}
                                </h5>
                                <p className="text-muted">LIKES</p>
                            </div>
                        </Col>
                        <Col className="border-end">
                            <div>
                                <h5 className="primary">
                                    {Math.floor(Math.random() * 10000)}
                                </h5>
                                <p className="text-muted">VIEWS</p>
                            </div>
                        </Col>
                        <Col>
                            <div>
                                <h5 className="primary">
                                    {Math.floor(Math.random() * 100)}
                                </h5>
                                <p className="text-muted">DOWNLOADS</p>
                            </div>
                        </Col>
                    </Row>
                    <Row className="border-bottom">
                        <p className="text-muted">Author</p>
                        <h4 className="primary">
                            {resource.author ? resource.author.map((author, index) => {
>>>>>>> b11dcf31
                                return (
                                    <span key={index}>
                                        {author}
                                        {index < resource.author.length - 1 ? ', ' : ''}
                                    </span>
                                )
                            }) : 'Unknown'}
                        </h4>
                    </Row>
                    <Row className="border-bottom">
                        <p className="text-muted">Description</p>
                        <p className="">
                            {resource.description ?? 'This is a description of the resource.'}
                        </p>
                        {
                            resource.github_url ?
                                <Link
                                    href={resource.github_url}
                                >
                                    Repository (GitHub)
                                </Link> : null
                        }
                    </Row>
                    <Row className="border-bottom">
                        <p className="text-muted">License</p>
                        <p className="">
                            {resource.license ?? 'Unknown'}
                            {" "}
                            {
                                resource.license ? <>
                                    (
                                    < Link
                                        href={'https://gem5.googlesource.com/public/gem5/+/refs/heads/stable/LICENSE'}
                                    >
                                        LICENSE
                                    </Link>
                                    )
                                </> : null

                            }
                        </p>
                    </Row>
                    <Row className="border-bottom">
                        <p className="text-muted">Properties</p>
                        <p className="">
                            {
                                resource.resources ? Object.keys(resource.resources).map((key, index) => {
                                    return (
                                        <div key={key}>
                                            <span className="text-muted">{key + " "}</span>
                                            <a href={'/gem5-resources-website/resources/' + resource.resources[key]}>
                                                {resource.resources[key]}
                                            </a>
                                        </div>
                                    )
                                }) : 'None'
                            }
                        </p>
                    </Row>
                    <Row className="border-bottom">
                        <p className="text-muted">Depend on this resource</p>
                        <p className="">
                            {
                                (resource.workloads && resource.workloads.length > 0) ? resource.workloads.map((workload, index) => {
                                    return (
                                        <span key={workload}>
                                            <a
                                                href={'/gem5-resources-website/resources/' + workload}
                                            >
                                                {workload}
                                            </a>
                                            {index != resource.workloads.length - 1 ? ', ' : ''}
                                        </span>
                                    )
                                }) : 'None'
                            }
                        </p>
                    </Row>
                </Container >
            </>
    )
}<|MERGE_RESOLUTION|>--- conflicted
+++ resolved
@@ -25,148 +25,57 @@
                 <Row className="border-bottom">
                     <Col className="border-end">
                         <div>
-<<<<<<< HEAD
-                            <h5 className="primary secondary-text-bold">
-                                {Math.floor(Math.random() * 100)}
-                            </h5>
-                            <p className="text-muted main-text-regular">LIKES</p>
-=======
                             <Placeholder as="h5" animation="glow" style={{ width: '40px' }}>
                                 <Placeholder xs={12} />
                             </Placeholder>
-                            <p className="text-muted">LIKES</p>
->>>>>>> b11dcf31
+                            <p className="text-muted main-text-regular">LIKES</p>
                         </div>
                     </Col>
                     <Col className="border-end">
                         <div>
-<<<<<<< HEAD
-                            <h5 className="primary secondary-text-bold">
-                                {Math.floor(Math.random() * 10000)}
-                            </h5>
-                            <p className="text-muted main-text-regular">VIEWS</p>
-=======
                             <Placeholder as="h5" animation="glow" style={{ width: '40px' }}>
                                 <Placeholder xs={12} />
                             </Placeholder>
-                            <p className="text-muted">VIEWS</p>
->>>>>>> b11dcf31
+                            <p className="text-muted main-text-regular">VIEWS</p>
                         </div>
                     </Col>
                     <Col>
                         <div>
-<<<<<<< HEAD
-                            <h5 className="primary secondary-text-bold">
-                                {Math.floor(Math.random() * 100)}
-                            </h5>
-                            <p className="text-muted main-text-regular">DOWNLOADS</p>
-=======
                             <Placeholder as="h5" animation="glow" style={{ width: '40px' }}>
                                 <Placeholder xs={12} />
                             </Placeholder>
-                            <p className="text-muted">DOWNLOADS</p>
->>>>>>> b11dcf31
+                            <p className="text-muted main-text-regular">DOWNLOADS</p>
                         </div>
                     </Col>
                 </Row>
                 <Row className="border-bottom">
-<<<<<<< HEAD
                     <p className="text-muted main-text-regular">Author</p>
-                    <h4 className="primary main-text-title-bold">
-                        {resource.author ? resource.author.map((author, index) => {
-                            return (
-                                <span key={index}>
-                                    {author}
-                                    {index < resource.author.length - 1 ? ', ' : ''}
-                                </span>
-                            )
-                        }) : 'Unknown'}
-                    </h4>
+                    <Placeholder as="h4" animation="glow">
+                        <Placeholder xs={12} />
+                    </Placeholder>
                 </Row>
                 <Row className="border-bottom">
                     <p className="text-muted main-text-regular">Description</p>
-                    <p className="main-text-regular">
-                        {resource.description ?? 'This is a description of the resource.'}
-                    </p>
-                    {
-                        resource.github_url ?
-                            <Link
-                                href={resource.github_url}
-                                className="main-text-regular"
-                            >
-                                Repository (GitHub)
-                            </Link> : null
-                    }
+                    <Placeholder as="p" animation="glow">
+                        <Placeholder xs={12} />
+                        <Placeholder xs={12} />
+                        <Placeholder xs={12} />
+                    </Placeholder>
                 </Row>
                 <Row className="border-bottom">
                     <p className="text-muted main-text-regular">License</p>
-                    <p className="main-text-regular">
-                        {resource.license ?? 'Unknown'}
-                        {" "}
-                        {
-                            resource.license ? <>
-                                (
-                                < Link
-                                    href={'https://gem5.googlesource.com/public/gem5/+/refs/heads/stable/LICENSE'}
-                                >
-                                    LICENSE
-                                </Link>
-                                )
-                            </> : null
-
-                        }
-                    </p>
+                    <Placeholder as="p" animation="glow">
+                        <Placeholder xs={12} />
+                    </Placeholder>
                 </Row>
                 <Row className="border-bottom">
                     <p className="text-muted main-text-regular">Properties</p>
-                    <p className="main-text-regular">
-                        {
-                            resource.resources ? Object.keys(resource.resources).map((key, index) => {
-                                return (
-                                    <div key={key}>
-                                        <span className="text-muted">{key + " "}</span>
-                                        <a href={'/gem5-resources-website/resources/' + resource.resources[key]}>
-                                            {resource.resources[key]}
-                                        </a>
-                                    </div>
-                                )
-                            }) : 'None'
-                        }
-                    </p>
+                    <Placeholder as="p" animation="glow">
+                        <Placeholder xs={12} />
+                    </Placeholder>
                 </Row>
                 <Row className="border-bottom">
                     <p className="text-muted main-text-regular">Depend on this resource</p>
-                    <p className="main-text-regular">
-                        {
-                            (resource.workloads && resource.workloads.length > 0) ? resource.workloads.map((workload, index) => {
-=======
-                    <p className="text-muted">Author</p>
-                    <Placeholder as="h4" animation="glow">
-                        <Placeholder xs={12} />
-                    </Placeholder>
-                </Row>
-                <Row className="border-bottom">
-                    <p className="text-muted">Description</p>
-                    <Placeholder as="p" animation="glow">
-                        <Placeholder xs={12} />
-                        <Placeholder xs={12} />
-                        <Placeholder xs={12} />
-                    </Placeholder>
-                </Row>
-                <Row className="border-bottom">
-                    <p className="text-muted">License</p>
-                    <Placeholder as="p" animation="glow">
-                        <Placeholder xs={12} />
-                    </Placeholder>
-                </Row>
-                <Row className="border-bottom">
-                    <p className="text-muted">Properties</p>
-                    <Placeholder as="p" animation="glow">
-                        <Placeholder xs={12} />
-                    </Placeholder>
-                </Row>
-                <Row className="border-bottom">
-                    <p className="text-muted">Depend on this resource</p>
                     <Placeholder as="p" animation="glow">
                         <Placeholder xs={12} />
                     </Placeholder>
@@ -188,34 +97,33 @@
                     <Row className="border-bottom">
                         <Col className="border-end">
                             <div>
-                                <h5 className="primary">
+                                <h5 className="primary secondary-text-bold">
                                     {Math.floor(Math.random() * 100)}
                                 </h5>
-                                <p className="text-muted">LIKES</p>
+                                <p className="text-muted main-text-regular">LIKES</p>
                             </div>
                         </Col>
                         <Col className="border-end">
                             <div>
-                                <h5 className="primary">
+                                <h5 className="primary secondary-text-bold">
                                     {Math.floor(Math.random() * 10000)}
                                 </h5>
-                                <p className="text-muted">VIEWS</p>
+                                <p className="text-muted main-text-regular">VIEWS</p>
                             </div>
                         </Col>
                         <Col>
                             <div>
-                                <h5 className="primary">
+                                <h5 className="primary secondary-text-bold">
                                     {Math.floor(Math.random() * 100)}
                                 </h5>
-                                <p className="text-muted">DOWNLOADS</p>
+                                <p className="text-muted main-text-regular">DOWNLOADS</p>
                             </div>
                         </Col>
                     </Row>
                     <Row className="border-bottom">
-                        <p className="text-muted">Author</p>
-                        <h4 className="primary">
+                        <p className="text-muted main-text-regular">Author</p>
+                        <h4 className="primary main-text-title-bold">
                             {resource.author ? resource.author.map((author, index) => {
->>>>>>> b11dcf31
                                 return (
                                     <span key={index}>
                                         {author}
@@ -226,22 +134,23 @@
                         </h4>
                     </Row>
                     <Row className="border-bottom">
-                        <p className="text-muted">Description</p>
-                        <p className="">
+                        <p className="text-muted main-text-regular">Description</p>
+                        <p className="main-text-regular">
                             {resource.description ?? 'This is a description of the resource.'}
                         </p>
                         {
                             resource.github_url ?
                                 <Link
                                     href={resource.github_url}
+                                    className="main-text-regular"
                                 >
                                     Repository (GitHub)
                                 </Link> : null
                         }
                     </Row>
                     <Row className="border-bottom">
-                        <p className="text-muted">License</p>
-                        <p className="">
+                        <p className="text-muted main-text-regular">License</p>
+                        <p className="main-text-regular">
                             {resource.license ?? 'Unknown'}
                             {" "}
                             {
@@ -259,8 +168,8 @@
                         </p>
                     </Row>
                     <Row className="border-bottom">
-                        <p className="text-muted">Properties</p>
-                        <p className="">
+                        <p className="text-muted main-text-regular">Properties</p>
+                        <p className="main-text-regular">
                             {
                                 resource.resources ? Object.keys(resource.resources).map((key, index) => {
                                     return (
@@ -276,8 +185,8 @@
                         </p>
                     </Row>
                     <Row className="border-bottom">
-                        <p className="text-muted">Depend on this resource</p>
-                        <p className="">
+                        <p className="text-muted main-text-regular">Depend on this resource</p>
+                        <p className="main-text-regular">
                             {
                                 (resource.workloads && resource.workloads.length > 0) ? resource.workloads.map((workload, index) => {
                                     return (
