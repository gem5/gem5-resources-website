--- conflicted
+++ resolved
@@ -136,28 +136,6 @@
                         }
                     </p>
                 </Row>
-<<<<<<< HEAD
-                <Row className="">
-                    <p className="text-muted">Tags</p>
-                    <p className="primary">
-                        {
-                            resource.tags ? resource.tags.map((tag, index) => {
-                                return (
-                                    <>
-                                        <Link key={tag}
-                                            href={'/resources?q=tag:' + tag}
-                                        >
-                                            {tag}
-                                        </Link>
-                                        {index < resource.tags.length - 1 ? ', ' : ''}
-                                    </>
-                                )
-                            }) : 'None'
-                        }
-                    </p>
-                </Row>
-=======
->>>>>>> 838db6e0
             </Container >
         </>
     )
