import Tab from "react-bootstrap/Tab";
import Tabs from "react-bootstrap/Tabs";
import { useEffect, useState } from "react";
import ReactMarkdown from "react-markdown";
import remarkGfm from "remark-gfm";
import remarkToc from "remark-toc";
import rehypeHighlight from "rehype-highlight";
import rehypeSlug from "rehype-slug";
import rehypeRaw from "rehype-raw";
import remarkFrontmatter from "remark-frontmatter";
import CopyIcon from "./copyIcon";
import { useRouter } from "next/router";
import VersionPage from "./versionPage";
import { rehype } from "rehype";
import parse from "html-react-parser";
import { Nav, OverlayTrigger, Placeholder, Tooltip } from "react-bootstrap";
import CreatePR from "./createPR";

/**
 * @component
 * @description The tab component for the resource page. This component is responsible for rendering the tabs and their content.
 *            It also handles the routing for the tabs.
 * @param {Object} resource The resource object.
 * @returns {JSX.Element} The JSX element to be rendered.
 */
export default function ResourceTab({ resource }) {
  const router = useRouter();
  const [selectedTab, setSelectedTab] = useState("readme");

  const [exampleContent, setExampleContent] = useState([]);
  useEffect(() => {
    async function fetchExampleContent() {
      if (!resource.code_examples) return;
      // convert github url to raw url
      let contents = [];
      for (let example of resource.code_examples) {
        const url = example.example;
        let raw_url = url
          .replace("github.com", "raw.githubusercontent.com")
          .replace("tree/", "");
        let res = await fetch(raw_url);
        let text = await res.text();

        contents.push({
          url: url,
          content: text,
          tested: example.tested,
        });
      }
      setExampleContent(contents);
    }
    fetchExampleContent();
  }, [resource.code_examples]);

  useEffect(() => {
    if (!router.isReady) return;

    const tabs = [
      "readme",
      "changelog",
      "usage",
      "parameters",
      "example",
      "versions",
      "raw",
    ];
    const page = router.asPath.split("/").slice(2);
    if (page[1]) {
      if (tabs.includes(page[1])) {
        setSelectedTab(page[1]);
      } else {
        router.push(`/resources/${resource.id}`, undefined, { shallow: true });
      }
    } else {
      setSelectedTab("readme");
    }
  }, [router, resource.id]);

  const handleSelect = (e) => {
    if (e === "readme") {
      setSelectedTab(e);
      return router.replace(`/resources/${resource.id}`, undefined, {
        shallow: true,
      });
    }
    setSelectedTab(e);
    // replace the tab in the url
    router.replace(`/resources/${resource.id}/${e}`, undefined, {
      shallow: true,
    });
  };

<<<<<<< HEAD
  return (
    Object.keys(resource).length === 0 ?
      <Placeholder as="div" animation="glow" className='tabs'>
        <Placeholder xs={12} />
      </Placeholder>
      :
      <div className='tabs'>
        <Tabs
          defaultActiveKey="readme"
          activeKey={selectedTab ?? 'readme'}
          onSelect={(e) => handleSelect(e)}
          className='mb-2 main-text-regular'
        >
          <Tab eventKey="readme" title="Readme">
            <ReadmeTab github_url={resource.github_url} />
          </Tab>
          <Tab eventKey="changelog" title="Changelog">

          </Tab>
          <Tab eventKey="usage" title="Usage">
            <Usage use={resource.usage} exampleContent={exampleContent} id={resource.id} />
          </Tab>
=======
  return Object.keys(resource).length === 0 ? (
    <Placeholder as="div" animation="glow" className="tabs">
      <Placeholder xs={12} />
    </Placeholder>
  ) : (
    <div className="tabs">
      <Tabs
        defaultActiveKey="readme"
        activeKey={selectedTab ?? "readme"}
        onSelect={(e) => handleSelect(e)}
        className="mb-2"
      >
        <Tab eventKey="readme" title="Readme">
          <ReadmeTab github_url={resource.source_url} />
        </Tab>
        <Tab eventKey="changelog" title="Changelog">
          <ChangelogTab github_url={resource.source_url} />
        </Tab>
        <Tab eventKey="usage" title="Usage">
          <Usage
            use={resource.usage}
            exampleContent={exampleContent}
            id={resource.id}
          />
        </Tab>
        {resource.arguments ? (
>>>>>>> 3d500e21
          <Tab eventKey="parameters" title="Parameters">
            <Parameters params={resource.arguments} />
          </Tab>
        ) : null}
        {exampleContent.length > 0 ? (
          <Tab eventKey="example" title="Example">
            <ExampleTab exampleContent={exampleContent} />
          </Tab>
        ) : null}
        <Tab eventKey="versions" title="Versions">
          <h3 className="font-weight-light versions-table-title">
            Versions of {resource.id}
          </h3>
          <VersionPage
            versions={resource.versions}
            url={resource.download_url}
          />
        </Tab>
        <Tab eventKey="raw" title="Raw">
          <RawTab resource={resource} />
        </Tab>
      </Tabs>
    </div>
  );
}

function RawTab({ resource }) {
  const [raw, setRaw] = useState(<></>);
  useEffect(() => {
    async function textToHtml(string) {
      let text = `<pre><code class="language-python">${string}</code></pre>`;
      text = await rehype()
        .data("settings", { fragment: true })
        .use(rehypeHighlight)
        .process(text);
      setRaw(parse(text.toString()));
    }
    textToHtml(JSON.stringify(resource, null, 4));
  }, [resource]);
  return (
    <Tab.Container defaultActiveKey="first">
      <CopyIcon>{raw}</CopyIcon>
    </Tab.Container>
  );
}

function Usage({ use, exampleContent, id }) {
  const [usage, setUsage] = useState(<></>);

  useEffect(() => {
    async function textToHtml(string) {
      let text = `<pre><code class="language-python">${string}</code></pre>`;
      text = await rehype()
        .data("settings", { fragment: true })
        .use(rehypeHighlight)
        .process(text);
      setUsage(parse(text.toString()));
    }
    if (use != null && use.length > 0) {
      textToHtml(use);
      return;
    }
    if (exampleContent.length === 0) return;
    let string = exampleContent[0].content;
    // remove python comments
    string = string.replace(/([^\(\.]"""[^\(]*)"""/g, "");
    string = string.replace(/[ \t]*#.*\n/gm, "");
    // match first function call sdasdasdasd.asdasdasd(
    const regex = /[\w.]+\(/im;
    let m;
    // find the first function call that has at least 2 keywords matching
    while ((m = regex.exec(string)) !== null) {
      let str = m[0];
      let n = 1;
      for (let i = m.index + str.length; i < string.length; i++) {
        str += string[i];
        if (string[i] === "(") {
          n++;
        }
        if (string[i] === ")") {
          n--;
        }
        if (n === 0) {
          break;
        }
      }
      if (str.includes(id)) {
        textToHtml(str);
        return;
      }
      /* let keywords = id.split('-');
      console.log(keywords);
      let nMatches = keywords.filter((keyword) => str.includes(keyword)).length;
      if (nMatches >= 2) {
        textToHtml(str);
        return;
      } */
      string = string.substring(m.index + str.length);
    }
    setUsage(string);
  }, [exampleContent, id]);

  return (
    <Tab.Container defaultActiveKey="first">
      <CopyIcon>{usage}</CopyIcon>
    </Tab.Container>
  );
}

function Parameters({ params }) {
  return (
    <Tab.Container defaultActiveKey="first">
      <div className="border rounded p-3 m-3">
        {params && params.arguments
          ? params.arguments.map((arg, index) => {
              return (
                <CopyIcon key={index}>
                  <div>
                    <i>@param </i>
                    <code>{arg}</code>
                    {" - "}
                    {typeof arg}
                  </div>
                </CopyIcon>
              );
            })
          : "None"}
      </div>
    </Tab.Container>
  );
}

function ExampleTab({ exampleContent }) {
  const [examples, setExamples] = useState([]);
  useEffect(() => {
    async function textToHtml() {
      let content = [];
      for (let example of exampleContent) {
        let text = `<pre><code class="language-python">${example.content}</code></pre>`;
        text = await rehype()
          .data("settings", { fragment: true })
          .use(rehypeHighlight)
          .process(text);
        content.push({
          url: example.url,
          content: parse(text.toString()),
          tested: example.tested,
        });
      }
      setExamples(content);
    }
    textToHtml();
  }, [exampleContent]);
  return (
    <Tab.Container defaultActiveKey="0">
      <Nav variant="pills">
        {examples.map((content, index) => {
          return (
            <OverlayTrigger
              key={index}
              placement="top"
              overlay={
                content.tested ? (
                  <Tooltip id="tooltip-top">Tested Example</Tooltip>
                ) : (
                  <></>
                )
              }
            >
              <Nav.Item>
                <Nav.Link eventKey={index}>
                  <>
                    {content.url.split("/").slice(-1)[0]}{" "}
                    {content.tested ? (
                      <svg
                        xmlns="http://www.w3.org/2000/svg"
                        width="16"
                        height="16"
                        fill="currentColor"
                        class="bi bi-patch-check"
                        viewBox="0 0 16 16"
                      >
                        <path
                          fill-rule="evenodd"
                          d="M10.354 6.146a.5.5 0 0 1 0 .708l-3 3a.5.5 0 0 1-.708 0l-1.5-1.5a.5.5 0 1 1 .708-.708L7 8.793l2.646-2.647a.5.5 0 0 1 .708 0z"
                        />
                        <path d="m10.273 2.513-.921-.944.715-.698.622.637.89-.011a2.89 2.89 0 0 1 2.924 2.924l-.01.89.636.622a2.89 2.89 0 0 1 0 4.134l-.637.622.011.89a2.89 2.89 0 0 1-2.924 2.924l-.89-.01-.622.636a2.89 2.89 0 0 1-4.134 0l-.622-.637-.89.011a2.89 2.89 0 0 1-2.924-2.924l.01-.89-.636-.622a2.89 2.89 0 0 1 0-4.134l.637-.622-.011-.89a2.89 2.89 0 0 1 2.924-2.924l.89.01.622-.636a2.89 2.89 0 0 1 4.134 0l-.715.698a1.89 1.89 0 0 0-2.704 0l-.92.944-1.32-.016a1.89 1.89 0 0 0-1.911 1.912l.016 1.318-.944.921a1.89 1.89 0 0 0 0 2.704l.944.92-.016 1.32a1.89 1.89 0 0 0 1.912 1.911l1.318-.016.921.944a1.89 1.89 0 0 0 2.704 0l.92-.944 1.32.016a1.89 1.89 0 0 0 1.911-1.912l-.016-1.318.944-.921a1.89 1.89 0 0 0 0-2.704l-.944-.92.016-1.32a1.89 1.89 0 0 0-1.912-1.911l-1.318.016z" />
                      </svg>
                    ) : null}
                  </>
                </Nav.Link>
              </Nav.Item>
            </OverlayTrigger>
          );
        })}
      </Nav>
      <Tab.Content>
        {examples.map((content, index) => {
          return (
            <Tab.Pane eventKey={index} key={index}>
              <CopyIcon>{content.content}</CopyIcon>
            </Tab.Pane>
          );
        })}
      </Tab.Content>
    </Tab.Container>
  );
}

function ReadmeTab({ github_url }) {
  const [readme, setReadme] = useState("");
  useEffect(() => {
    async function getReadme() {
      const url =
        github_url
          .replace("github.com", "raw.githubusercontent.com")
          .replace("tree/", "") + "/README.md";
      const res = await fetch(url);
      if (res.status !== 200)
        return setReadme("No README.md found in this repository");
      const text = await res.text();
      setReadme(text);
    }
    if (!github_url) return;
    getReadme();
  }, [github_url]);

  return (
    <Tab.Container defaultActiveKey="first">
      <ReactMarkdown
        className="markdown-body mt-3"
        rehypePlugins={[
          [rehypeHighlight, { ignoreMissing: true }],
          rehypeRaw,
          rehypeSlug,
        ]}
        remarkPlugins={[remarkGfm, remarkToc, remarkFrontmatter]}
        components={{
          pre: ({ node, ...props }) => (
            <CopyIcon>
              <pre {...props}>{props.children}</pre>
            </CopyIcon>
          ),
          // add url to image
          img: ({ node, ...props }) => (
            <img
              {...props}
              src={`${github_url
                .replace("github.com", "raw.githubusercontent.com")
                .replace("tree/", "")}/${props.src}`}
            />
          ),
        }}
      >
        {readme}
      </ReactMarkdown>
    </Tab.Container>
  );
}

function ChangelogTab({ github_url }) {
  const [readme, setReadme] = useState("");
  useEffect(() => {
    async function getReadme() {
      const url =
        github_url
          .replace("github.com", "raw.githubusercontent.com")
          .replace("tree/", "") + "/CHANGELOG.md";
      const res = await fetch(url);
      if (res.status !== 200)
        return setReadme("No CHANGELOG.md found in this repository");
      const text = await res.text();
      setReadme(text);
    }
    if (!github_url) return;
    getReadme();
  }, [github_url]);

  return (
    <Tab.Container defaultActiveKey="first">
      <ReactMarkdown
        className="markdown-body mt-3"
        rehypePlugins={[
          [rehypeHighlight, { ignoreMissing: true }],
          rehypeRaw,
          rehypeSlug,
        ]}
        remarkPlugins={[remarkGfm, remarkToc, remarkFrontmatter]}
        components={{
          pre: ({ node, ...props }) => (
            <CopyIcon>
              <pre {...props}>{props.children}</pre>
            </CopyIcon>
          ),
          // add url to image
          img: ({ node, ...props }) => (
            <img
              {...props}
              src={`${github_url
                .replace("github.com", "raw.githubusercontent.com")
                .replace("tree/", "")}/${props.src}`}
            />
          ),
        }}
      >
        {readme}
      </ReactMarkdown>
    </Tab.Container>
  );
}<|MERGE_RESOLUTION|>--- conflicted
+++ resolved
@@ -90,30 +90,6 @@
     });
   };
 
-<<<<<<< HEAD
-  return (
-    Object.keys(resource).length === 0 ?
-      <Placeholder as="div" animation="glow" className='tabs'>
-        <Placeholder xs={12} />
-      </Placeholder>
-      :
-      <div className='tabs'>
-        <Tabs
-          defaultActiveKey="readme"
-          activeKey={selectedTab ?? 'readme'}
-          onSelect={(e) => handleSelect(e)}
-          className='mb-2 main-text-regular'
-        >
-          <Tab eventKey="readme" title="Readme">
-            <ReadmeTab github_url={resource.github_url} />
-          </Tab>
-          <Tab eventKey="changelog" title="Changelog">
-
-          </Tab>
-          <Tab eventKey="usage" title="Usage">
-            <Usage use={resource.usage} exampleContent={exampleContent} id={resource.id} />
-          </Tab>
-=======
   return Object.keys(resource).length === 0 ? (
     <Placeholder as="div" animation="glow" className="tabs">
       <Placeholder xs={12} />
@@ -124,7 +100,7 @@
         defaultActiveKey="readme"
         activeKey={selectedTab ?? "readme"}
         onSelect={(e) => handleSelect(e)}
-        className="mb-2"
+        className="mb-2 main-text-regular"
       >
         <Tab eventKey="readme" title="Readme">
           <ReadmeTab github_url={resource.source_url} />
@@ -140,7 +116,6 @@
           />
         </Tab>
         {resource.arguments ? (
->>>>>>> 3d500e21
           <Tab eventKey="parameters" title="Parameters">
             <Parameters params={resource.arguments} />
           </Tab>
