--- conflicted
+++ resolved
@@ -74,19 +74,6 @@
   }
 
   return (
-<<<<<<< HEAD
-    <div className='tabs'>
-      <Tabs
-        defaultActiveKey="readme"
-        activeKey={selectedTab ?? 'readme'}
-        onSelect={(e) => handleSelect(e)}
-        className='mb-2 main-text-regular'
-      >
-        <Tab eventKey="readme" title="Readme">
-          <ReadmeTab github_url={resource.github_url} />
-        </Tab>
-        <Tab eventKey="changelog" title="Changelog">
-=======
     Object.keys(resource).length === 0 ?
       <Placeholder as="div" animation="glow" className='tabs'>
         <Placeholder xs={12} />
@@ -97,13 +84,12 @@
           defaultActiveKey="readme"
           activeKey={selectedTab ?? 'readme'}
           onSelect={(e) => handleSelect(e)}
-          className='mb-2'
+          className='mb-2 main-text-regular'
         >
           <Tab eventKey="readme" title="Readme">
             <ReadmeTab github_url={resource.github_url} />
           </Tab>
           <Tab eventKey="changelog" title="Changelog">
->>>>>>> b11dcf31
 
           </Tab>
           <Tab eventKey="usage" title="Usage">
