import Head from 'next/head'
import { Button, Col, Form, Row, Spinner, SSRProvider } from 'react-bootstrap'
import { getResources } from '../api/findresources'
import SearchBox from '@/components/searchbox'
import SearchResult from '@/components/searchresult'
import Filters from '@/components/filters'
import { getFilters } from "../api/getfilters";
import { useRouter } from 'next/router'
import { useState, useEffect, useRef } from "react";
import Paginate from '@/components/paginate'

<<<<<<< HEAD
export default function Resources() {
=======
/**
 * @component
 * @description The resources page. This page is used to search for resources.
 * It uses the searchbox component to get the search query. It also uses the filters 
 * component to filter the results. It uses the searchresult component to display the results.
 * @returns {JSX.Element} The JSX element to be rendered.
*/
function Resources() {
>>>>>>> 89b820c4
    const router = useRouter()
    const [query, setQuery] = useState(null)
    const [resources, setResources] = useState([])
    const [filters, setFilters] = useState({})
    const [queryObject, setQueryObject] = useState(null)
    const [loading, setLoading] = useState(true)

    const numberOfItemsPerPage = 10;
    const [currentPage, setCurrentPage] = useState(1);
    const [pageCount, setPageCount] = useState(1);
    const [maxPageNumbersShown, setMaxPageNumbersShown] = useState(5);
    const [paginationSize, setPaginationSize] = useState('sm');
    const [total, setTotal] = useState(0);

    useEffect(() => {
        let q = window.location.href.split('?')[1]
        if (q) {
            q = q.split('=')[1]
            q = q.split('&')[0]
            q = decodeURIComponent(q)
            q = q.replace(/\+/g, ' ')
            setQuery(q)
            let page = window.location.href.split('?')[1]
            // check if page is present in url
            if (page.includes('page')) {
                console.log('page present')
                page = page.split('=')[2]
                page = page.split('&')[0]
                page = parseInt(page)
                setCurrentPage(page)
            }
        }
    }, [router.query.q])

    useEffect(() => {
        if (query != null) {
            let qo = {};
            let queryArray = query.split(" ");
            queryArray.forEach(query => {
                let querySplit = query.split(":");
                if (querySplit.length === 2) {
                    if (qo[querySplit[0]]) {
                        qo[querySplit[0]].push(querySplit[1]);
                    } else {
                        qo[querySplit[0]] = [querySplit[1]];
                    }
                }
            });
            qo["query"] = queryArray.filter(query => !query.includes(":"));
            qo["query"] = qo["query"].join(" ");
            if (!qo["query"]) {
                qo["query"] = "";
            }
            qo["sort"] = "relevance";
            setQueryObject(qo);
            console.log(qo);
        }
    }, [query])

    useEffect(() => {
        const fetchFilters = async () => {
            const filters = await getFilters();
            setFilters(filters);
            let filterModified = {};
            for (let filter in filters) {
                let filterObject = {};
                filters[filter].forEach(filterOption => {
                    if (queryObject[filter] && queryObject[filter].includes(filterOption)) {
                        filterObject[filterOption] = true;
                    } else {
                        filterObject[filterOption] = false;
                    }
                }
                );
                filterModified[filter] = filterObject;
            }
            setFilters(filterModified);
            setLoading(true);
            const res = await getResources(queryObject, filters, currentPage, numberOfItemsPerPage);
            setResources(res.resources);
            setTotal(res.total);
            setPageCount(Math.ceil(res.total / numberOfItemsPerPage));
            setLoading(false);
        };

        if (queryObject) {
            fetchFilters();
        }
    }, [queryObject, currentPage]);

    useEffect(() => {
        function pageNumbersOnResize() {
            if (window.innerWidth < 768) {
                setMaxPageNumbersShown(5);
                setPaginationSize("sm");
            } else {
                setMaxPageNumbersShown(10);
                setPaginationSize(null);
            }
        }
        pageNumbersOnResize();
        window.addEventListener("resize", pageNumbersOnResize);
        return () => { window.removeEventListener("resize", pageNumbersOnResize) }
    }, []);

    function Results() {
        if (resources?.length === 0) {
            return (
                <>
                    <hr />
                    <div className='d-flex flex-column align-items-center justify-content-center p-5'>
                        <h1 className='text-muted'>No results found</h1>
                    </div >
                </>
            )
        }
        return (
            <div>
                {
                    resources.map((resource, index) => (
                        <div key={index}>
                            <SearchResult resource={resource} />
                            <hr />
                        </div>
                    ))
                }
            </div>
        )
    }

    function filterToQuery(filters) {
        // convert filters to query string
        let q = '';
        for (let filter in filters) {
            for (let value in filters[filter]) {
                if (filters[filter][value]) {
                    q += `${filter}:${value} `;
                }
            }
        }
        // let searchQuery = ref.current.getSearchQuery().split(' ').filter((word) => !word.includes(':'));
        let searchQuery = query.split(' ').filter((word) => !word.includes(':'));
        searchQuery = searchQuery.join(' ');
        if (searchQuery) {
            q += searchQuery;
        }
        return q
    }

    function onChange(filters) {
        let q = filterToQuery(filters)
        router.push({
            pathname: '/resources',
            query: { q: q }
        })
    }

    function onSearch(query) {
        setQuery(query)
        router.push({
            pathname: '/resources',
            query: { q: query }
        })
    }

    function onSortChange(e) {
        setQueryObject({ ...queryObject, sort: e.target.value })
    }

    function onPageChange(page) {
        setCurrentPage(page)
        router.push({
            pathname: '/resources',
            query: { q: query, page: page }
        })
    }

    return (
        <SSRProvider>
            <Head>
                <title>gem5 resources</title>
                <meta name="description" content="Find the resource you need" />
                <meta name="viewport" content="width=device-width, initial-scale=1" />
            </Head>
            <div className='d-flex flex-column gap-4 align-items-center'>
                <div className='p-5 w-100 bg-light'>
                    <SearchBox callback={onSearch} query={query} />
                </div>
                <div className='content'>
                    <Row>
                        <Col xs={3} className='filters'>
                            <Filters filters={filters} callback={onChange} />
                        </Col>
                        <Col>
                            <Row className='justify-content-between align-items-center'>
                                <div className='w-auto'>
                                    <span className='text-uppercase me-2 text-muted'>
                                        Results
                                    </span>
                                    <span className='primary'>
                                        {total == 0 ? 0 : (currentPage - 1) * numberOfItemsPerPage + 1} - {Math.min(currentPage * numberOfItemsPerPage, total)} of {total}
                                    </span>
                                </div>
                                <div className='w-auto d-flex align-items-center'>
                                    <span className='text-uppercase me-2 text-muted'>
                                        Sort by
                                    </span>
                                    <Form.Select
                                        className='w-auto primary text-uppercase border-0'
                                        aria-label="Default select example"
                                        defaultValue='relevance'
                                        onChange={onSortChange}
                                    >
                                        <option value='relevance'>Relevance</option>
                                        <option value='date'>Date</option>
                                        <option value='date'>Version</option>
                                        <option value='id_asc'>Id Ascending</option>
                                        <option value='id_desc'>Id Descending</option>
                                    </Form.Select>
                                </div>
                            </Row>
                            <Row>
                                {
                                    loading ?
                                        <div className='d-flex flex-column align-items-center justify-content-center p-5'>
                                            <Spinner animation="border" />
                                        </div>
                                        : <Results />
                                }
                            </Row>
                            <Row>
                                <Paginate
                                    pageCount={pageCount}
                                    currentPage={currentPage}
                                    maxPageNumbersShown={maxPageNumbersShown}
                                    setCurrentPage={onPageChange}
                                    paginationSize={paginationSize}
                                />
                            </Row>
                        </Col>
                    </Row>
                </div>
            </div>
        </SSRProvider>
    )
}

// export async function getServerSideProps({ query }) {
/* Resources.getInitialProps = async ({ query }) => {
    if (!query.q) {
        query.q = ''
    }
    let queryObject = {};
    let queryArray = query.q.split(" ");
    queryArray.forEach(query => {
        let querySplit = query.split(":");
        if (querySplit.length === 2) {
            if (queryObject[querySplit[0]]) {
                queryObject[querySplit[0]].push(querySplit[1]);
            } else {
                queryObject[querySplit[0]] = [querySplit[1]];
            }
        }
    });
    queryObject["query"] = queryArray.filter(query => !query.includes(":"));
    queryObject["query"] = queryObject["query"].join(" ");
    if (!queryObject["query"]) {
        queryObject["query"] = "";
    }
    const resources = await getResourcesMongoDB(queryObject);
    const filters = await getFilters();
    let filterModified = {};
    for (let filter in filters) {
        let filterObject = {};
        filters[filter].forEach(filterOption => {
            if (queryObject[filter] && queryObject[filter].includes(filterOption)) {
                filterObject[filterOption] = true;
            } else {
                filterObject[filterOption] = false;
            }
        }
        );
        filterModified[filter] = filterObject;
    }

    return {
        // props: {
        resources: resources,
        filters: filterModified,
        query: queryObject.query,
        fullQuery: query.q
        // }
    };
}; */<|MERGE_RESOLUTION|>--- conflicted
+++ resolved
@@ -9,9 +9,6 @@
 import { useState, useEffect, useRef } from "react";
 import Paginate from '@/components/paginate'
 
-<<<<<<< HEAD
-export default function Resources() {
-=======
 /**
  * @component
  * @description The resources page. This page is used to search for resources.
@@ -19,8 +16,7 @@
  * component to filter the results. It uses the searchresult component to display the results.
  * @returns {JSX.Element} The JSX element to be rendered.
 */
-function Resources() {
->>>>>>> 89b820c4
+export default function Resources() {
     const router = useRouter()
     const [query, setQuery] = useState(null)
     const [resources, setResources] = useState([])
