import Information from '@/components/information'
import Banner from '@/components/resource/banner'
import Head from 'next/head'
import { Container } from 'react-bootstrap'
import { getResource } from '../api/getresource'
import ResourceTab from '@/components/resource-tab'

export default function Resource({ resource }) {
    return (
        <>
            <Head>
                <title>gem5 resources</title>
                <meta name="description" content="Find the resource you need" />
                <meta name="viewport" content="width=device-width, initial-scale=1" />
            </Head>
            <Container className='home'>
                <Banner resource={resource} />
<<<<<<< HEAD
                <Information />
=======
                <ResourceTab />
>>>>>>> fae74691
            </Container>
        </>
    )
}

export async function getServerSideProps(ctx) {
    const id = ctx.params.id
    ctx.res.setHeader('Cache-Control', 's-maxage=10, stale-while-revalidate')
    let resource = await getResource(id)
    if (resource.error) {
        return {
            notFound: true,
        };
    }

    return { props: { resource } };
};<|MERGE_RESOLUTION|>--- conflicted
+++ resolved
@@ -15,11 +15,8 @@
             </Head>
             <Container className='home'>
                 <Banner resource={resource} />
-<<<<<<< HEAD
                 <Information />
-=======
                 <ResourceTab />
->>>>>>> fae74691
             </Container>
         </>
     )
