--- conflicted
+++ resolved
@@ -13,24 +13,18 @@
                 <meta name="description" content="Find the resource you need" />
                 <meta name="viewport" content="width=device-width, initial-scale=1" />
             </Head>
-<<<<<<< HEAD
-            <Container className='home'>
-                <Banner resource={resource} />
-                <ResourceTab resource={resource} />
-=======
             <Container>
                 <Row>
                     <Banner resource={resource} />
                 </Row>
                 <Row>
                     <Col>
-                        <ResourceTab />
+                        <ResourceTab resource={resource} />
                     </Col>
                     <Col>
                         <MetaData resource={resource} />
                     </Col>
                 </Row>
->>>>>>> 62b84254
             </Container>
         </SSRProvider >
     )
