import { fetchResources } from "./resources";
import getToken from "./getToken";
import { version } from "nprogress";

/**
 * @helper
 * @async
 * @description Fetches the resources based on the query object from the MongoDB database.
 * @param {json} queryObject The query object.
 * @param {json} filters The filters object.
 * @returns {JSX.Element} The JSX element to be rendered.
*/
async function getResourcesMongoDB(queryObject, filters) {
  // pass queryObject by value
  queryObject = { ...queryObject };
  if (!queryObject.category) {
    let categories = [];
    for (let category in filters.category) {
      categories.push(filters.category[category]);
    }
    queryObject.category = categories;
  }
  if (!queryObject.architecture) {
    let architectures = [];
    for (let architecture in filters.architecture) {
      architectures.push(filters.architecture[architecture]);
    }
    queryObject.architecture = architectures;
  }

  function getSort() {
    console.log(queryObject.sort);
    switch (queryObject.sort) {
      case "date":
        return { "date": -1 };
      case "name":
        return { "id": 1 };
      case "version":
        return { "gem5_version": -1 };
      case "id_asc":
        return { "id": 1 };
      case "id_desc":
        return { "id": -1 };
      case "default":
        return {
          "_id": -1
        };
      default:
        return {
          "score": { "$meta": "textScore" }
        };
    }
  }
  const access_token = await getToken();
  if (queryObject.query.trim() === '') {
    if (queryObject.sort === "relevance") {
      queryObject.sort = "default";
    }
    const res1 = await fetch('https://us-west-2.aws.data.mongodb-api.com/app/data-ejhjf/endpoint/data/v1/action/aggregate', {
      method: 'POST',
      headers: {
        'Content-Type': 'application/json',
        // 'api-key': 'pKkhRJGJaQ3NdJyDt69u4GPGQTDUIhHlx4a3lrKUNx2hxuc8uba8NrP3IVRvlzlo',
        'Access-Control-Request-Headers': '*',
        // 'origin': 'https://gem5vision.github.io',
        "Authorization": "Bearer " + access_token,
      },
      // also apply filters on
      body: JSON.stringify({
        "dataSource": "gem5-vision",
        "database": "gem5-vision",
        "collection": "resources",
        "pipeline": [
          {
            "$match": {
              "$and": [
                { "category": { "$in": queryObject.category || [] } },
                { "architecture": { "$in": queryObject.architecture || [] } },
<<<<<<< HEAD
                // check if any keys of versions is in queryObject.versions
=======
>>>>>>> 516998cd
              ]
            },
          },
          {
            "$sort": getSort()
          }
        ]
      })
    }
    ).catch(err => console.log(err));
    const resources = await res1.json();
    return resources['documents'];
  } else {
    const res = await fetch('https://us-west-2.aws.data.mongodb-api.com/app/data-ejhjf/endpoint/data/v1/action/aggregate', {
      method: 'POST',
      headers: {
        'Content-Type': 'application/json',
        // 'api-key': 'pKkhRJGJaQ3NdJyDt69u4GPGQTDUIhHlx4a3lrKUNx2hxuc8uba8NrP3IVRvlzlo',
        'Access-Control-Request-Headers': '*',
        // 'origin': 'https://gem5vision.github.io',
        "Authorization": "Bearer " + access_token,
      },
      // also apply filters on
      body: JSON.stringify({
        "dataSource": "gem5-vision",
        "database": "gem5-vision",
        "collection": "resources",
        "pipeline": [
          {
            "$search": {
              "text": {
                "query": queryObject.query,
                "path": ["id", "description", "resources"],
                "fuzzy": {
                  "maxEdits": 2,
                  "maxExpansions": 100
                }
              },
            }
          },

          {
            "$sort": getSort()
          },
          {
            "$match": {
              "$and": [
                { "category": { "$in": queryObject.category || [] } },
                { "architecture": { "$in": queryObject.architecture || [] } },
              ]
            },
          },

        ],
      })
    }).catch(err => console.log(err));
    const resources = await res.json();
    console.log(resources);
    for (let filter in queryObject) {
      if (filter === 'versions') {
        resources['documents'] = resources['documents'].filter(resource => {
          for (let version in queryObject[filter]) {
            if (resource.versions[queryObject[filter][version]]) {
              return true;
            }
          }
          return false;
        });
      }
    }
    return resources['documents']
  }
}

/**
 * @helper
 * @async
 * @description Fetches the resources based on the query object from the JSON file.
 * @param {json} queryObject The query object.
 * @returns {JSX.Element} The JSX element to be rendered.
*/
async function getResourcesJSON(queryObject) {
  const resources = await fetchResources();
  const query = queryObject.query.trim();
  const keywords = query.split(" ");
  let results = resources.filter(resource => {
    let idMatches = keywords.filter(keyword => resource.id.toLowerCase().includes(keyword.toLowerCase())).length;
    let descMatches = keywords.filter(keyword => resource.description.toLowerCase().includes(keyword.toLowerCase())).length;
    let resMatches = 0;
    if (resource.resources) { // only search if resource.resources exists
      const resourceJSON = JSON.stringify(resource.resources).toLowerCase();
      resMatches = keywords.filter(keyword => resourceJSON.includes(keyword.toLowerCase())).length;
    }
    let totalMatches = idMatches + descMatches + resMatches;
    if (totalMatches === 0) {
      let idDistances = keywords.map(keyword => {
        const keywordLower = keyword.toLowerCase();
        return Math.min(...resource.id.toLowerCase()
          .split("-")
          .map(idPart => damerauLevenshteinDistance(keywordLower, idPart)));
      });
      idMatches = idDistances.filter(d => d < 3).length;

      // let descDistances = keywords.map(keyword => {
      //   const keywordLower = keyword.toLowerCase();
      //   return Math.min(...resource.description.toLowerCase()
      //     .split(" ")
      //     .map(descPart => damerauLevenshteinDistance(keywordLower, descPart)));
      // });
      // descMatches = descDistances.filter(d => d < 3).length;
      if (resource.resources) { // only search if resource.resources exists
        const resourceJSON = JSON.stringify(resource.resources).toLowerCase();
        resMatches = keywords.filter(keyword => resourceJSON.includes(keyword.toLowerCase())).length;
      }
      totalMatches = idMatches + descMatches + resMatches;
    }
    resource['totalMatches'] = totalMatches;
    return totalMatches > 0;
  })
  console.log(queryObject);
  if (queryObject.sort) {
    switch (queryObject.sort) {
      case "id_asc":
        results = results.sort((a, b) => a.id.localeCompare(b.id));
        break;
      case "id_desc":
        results = results.sort((a, b) => b.id.localeCompare(a.id));
        break;
      case "date":
        results = results.sort((a, b) => a.date.localeCompare(b.date));
        break;
      case "version":
        results = results.sort((a, b) => {
          const aVersion = Object.keys(a.versions).length > 1 ? Object.keys(a.versions)[1] : Object.keys(a.versions)[0];
          const bVersion = Object.keys(b.versions).length > 1 ? Object.keys(b.versions)[1] : Object.keys(b.versions)[0];
          return bVersion.localeCompare(aVersion);
        });
        console.log(results);
        break;
      default:
        results = results.sort((a, b) => b.totalMatches - a.totalMatches);
    }
  } else {
    results = results.sort((a, b) => b.totalMatches - a.totalMatches);
  }

  for (let filter in queryObject) {
    if (filter === 'versions') {
      results = results.filter(resource => {
        for (let version in queryObject[filter]) {
          if (resource.versions[queryObject[filter][version]]) {
            return true;
          }
        }
        return false;
      });
    }
    else if (filter !== "query" && filter !== "sort") {
      results = results.filter(resource => queryObject[filter].includes(String(resource[filter])));
    }
  }
  return results;
}

/**
 * @wrapper
 * @async
 * @description Wrapper function to fetch the resources based on the query object.
 * @param {json} queryObject The query object.
 * @param {json} filters The filters to be applied.
 * @returns {json} The resources in JSON format.
*/
export async function getResources(queryObject, filters, currentPage, pageSize) {
  let resources;
  // if (process.env.IS_MONGODB_ENABLED === "true") {
  resources = await getResourcesMongoDB(queryObject, filters);
  // } else {
  // resources = await getResourcesJSON(queryObject);
  let total = resources.length;
  resources = resources.slice((currentPage - 1) * pageSize, currentPage * pageSize);
  // }
  return {
    resources: resources,
    total: total
  }
}

export default async function handler(req, res) {
  // res.status(200).json(resources);
  // find the resources that contain the query in their id
  const query = req.query.q;
  let results = await getResourcesMongoDB({ query: query }, {});
  res.status(200).json(results);
}

/**
 * @helper
 * @description Calculates the Damerau-Levenshtein distance between two strings. Used for fuzzy search.
 * @returns {number} The Damerau-Levenshtein distance between the two strings.
*/
function damerauLevenshteinDistance(a, b) {
  if (a.length == 0) return b.length;
  if (b.length == 0) return a.length;
  var matrix = [];
  for (var i = 0; i <= b.length; i++) {
    matrix[i] = [i];
  }
  for (var j = 0; j <= a.length; j++) {
    matrix[0][j] = j;
  }
  for (i = 1; i <= b.length; i++) {
    for (j = 1; j <= a.length; j++) {
      if (b.charAt(i - 1) == a.charAt(j - 1)) {
        matrix[i][j] = matrix[i - 1][j - 1];
      } else {
        matrix[i][j] = Math.min(
          matrix[i - 1][j - 1] + 1, // substitution
          matrix[i][j - 1] + 1,     // insertion
          matrix[i - 1][j] + 1      // deletion
        );
        if (
          i > 1 &&
          j > 1 &&
          b.charAt(i - 1) == a.charAt(j - 2) &&
          b.charAt(i - 2) == a.charAt(j - 1)
        ) {
          matrix[i][j] = Math.min(
            matrix[i][j],
            matrix[i - 2][j - 2] + 1 // transposition
          );
        }
      }
    }
  }
  return matrix[b.length][a.length];
}<|MERGE_RESOLUTION|>--- conflicted
+++ resolved
@@ -76,10 +76,7 @@
               "$and": [
                 { "category": { "$in": queryObject.category || [] } },
                 { "architecture": { "$in": queryObject.architecture || [] } },
-<<<<<<< HEAD
                 // check if any keys of versions is in queryObject.versions
-=======
->>>>>>> 516998cd
               ]
             },
           },
