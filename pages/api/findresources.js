import { fetchResources } from "./resources";
import getToken from "./getToken";

function getSort(sort) {
  switch (sort) {
    case "date":
      return { date: -1 };
    case "name":
      return { id: 1 };
    case "version":
      return { ver_latest: -1 };
    case "id_asc":
      return { id: 1 };
    case "id_desc":
      return { id: -1 };
    case "default":
      return {
        _id: -1,
      };
    default:
      return {
        score: { $meta: "textScore" },
      };
  }
}

/**
 * @helper
 * @async
 * @description Fetches the resources based on the query object from the MongoDB database.
 * @param {json} queryObject The query object.
 * @param {json} filters The filters object.
 * @returns {JSX.Element} The JSX element to be rendered.
 */
async function getResourcesMongoDB(queryObject, currentPage, pageSize) {
  let resources = [];
  const access_token = await getToken();
  if (queryObject.query.trim() === "") {
    if (queryObject.sort === "relevance") {
      queryObject.sort = "default";
    }
  }
  let pipeline = [];
  if (queryObject.tag) {
    pipeline = pipeline.concat([
      {
        $unwind: "$tags",
      },
      {
        $match: {
          tags: {
            $in: queryObject.tag || [],
          },
        },
      },
      {
        $group: {
          _id: "$_id",
          doc: {
            $first: "$$ROOT",
          },
        },
      },
      {
        $replaceRoot: {
          newRoot: "$doc",
        },
      },
    ]);
  }
  pipeline = pipeline.concat([
    {
      $addFields: {
        a: "$versions.version",
        ver_latest: {
          $last: "$versions.version",
        },
      },
    },
  ]);
  let match = [];
  if (queryObject.category) {
    match.push({ category: { $in: queryObject.category || [] } });
  }
  if (queryObject.architecture) {
    match.push({ architecture: { $in: queryObject.architecture || [] } });
  }
  if (queryObject.versions) {
    match.push({ "versions.version": { $in: queryObject.versions || [] } });
  }
  if (match.length > 0) {
    pipeline.push({
      $match: {
        $and: match,
      },
    });
  }
  pipeline = pipeline.concat([
    {
      $sort: getSort(queryObject.sort),
    },
    {
      $unset: ["a", "ver_latest"],
    },
    {
      $setWindowFields: { output: { totalCount: { $count: {} } } },
    },
    {
      $skip: (currentPage - 1) * pageSize,
    },
    {
      $limit: pageSize,
    },
  ]);

  if (queryObject.query.trim() !== "") {
    // add search pipeline to beginning of pipeline
    pipeline.unshift({
      $search: {
        text: {
          query: queryObject.query,
          path: ["id", "description", "resources"],
          fuzzy: {
            maxEdits: 2,
            maxExpansions: 100,
          },
        },
      },
    });
  }
  const res = await fetch(
    "https://us-west-2.aws.data.mongodb-api.com/app/data-ejhjf/endpoint/data/v1/action/aggregate",
    {
      method: "POST",
      headers: {
        "Content-Type": "application/json",
        // 'api-key': 'pKkhRJGJaQ3NdJyDt69u4GPGQTDUIhHlx4a3lrKUNx2hxuc8uba8NrP3IVRvlzlo',
        "Access-Control-Request-Headers": "*",
        // 'origin': 'https://gem5vision.github.io',
        Authorization: "Bearer " + access_token,
      },
      // also apply filters on
      body: JSON.stringify({
        dataSource: "gem5-vision",
        database: "gem5-vision",
        collection: "resources",
        pipeline: pipeline,
      }),
    }
  ).catch((err) => console.log(err));
  resources = await res.json();

  return [
    resources["documents"],
    resources["documents"].length > 0
      ? resources["documents"][0].totalCount
      : 0,
  ];
}

/**
 * @helper
 * @async
 * @description Fetches the resources based on the query object from the JSON file.
 * @param {json} queryObject The query object.
 * @returns {JSX.Element} The JSX element to be rendered.
 */
async function getResourcesJSON(queryObject, currentPage, pageSize) {
  const resources = await fetchResources();
  const query = queryObject.query.trim();
  const keywords = query.split(" ");
  let results = resources.filter((resource) => {
    let idMatches = keywords.filter((keyword) =>
      resource.id.toLowerCase().includes(keyword.toLowerCase())
    ).length;

    let tagMatches = keywords.filter(async (keyword) => {
      await resource.tags.join(" ").than((t) => {
        t.toLowerCase().includes(keyword.toLowerCase());
      });
    }).length;
    console.log("tagMatchesa: ", tagMatches);
    let descMatches = keywords.filter((keyword) =>
      resource.description.toLowerCase().includes(keyword.toLowerCase())
    ).length;
    let resMatches = 0;
    if (resource.resources) {
      // only search if resource.resources exists
      const resourceJSON = JSON.stringify(resource.resources).toLowerCase();
      resMatches = keywords.filter((keyword) =>
        resourceJSON.includes(keyword.toLowerCase())
      ).length;
    }
    let totalMatches = idMatches + descMatches + resMatches;
    if (totalMatches === 0) {
      let idDistances = keywords.map((keyword) => {
        const keywordLower = keyword.toLowerCase();
        return Math.min(
          ...resource.id
            .toLowerCase()
            .split("-")
            .map((idPart) => damerauLevenshteinDistance(keywordLower, idPart))
        );
      });
      idMatches = idDistances.filter((d) => d < 3).length;

      // let descDistances = keywords.map(keyword => {
      //   const keywordLower = keyword.toLowerCase();
      //   return Math.min(...resource.description.toLowerCase()
      //     .split(" ")
      //     .map(descPart => damerauLevenshteinDistance(keywordLower, descPart)));
      // });
      // descMatches = descDistances.filter(d => d < 3).length;
      if (resource.resources) {
        // only search if resource.resources exists
        const resourceJSON = JSON.stringify(resource.resources).toLowerCase();
        resMatches = keywords.filter((keyword) =>
          resourceJSON.includes(keyword.toLowerCase())
        ).length;
      }
      totalMatches = idMatches + descMatches + resMatches;
    }
    resource["totalMatches"] = totalMatches;
    return totalMatches > 0;
  });
  console.log(queryObject);
  if (queryObject.sort) {
    switch (queryObject.sort) {
      case "id_asc":
        results = results.sort((a, b) => a.id.localeCompare(b.id));
        break;
      case "id_desc":
        results = results.sort((a, b) => b.id.localeCompare(a.id));
        break;
      case "date":
        results = results.sort((a, b) => a.date.localeCompare(b.date));
        break;
      case "version":
        results = results.sort((a, b) => {
          const aVersion =
            Object.keys(a.versions).length > 1
              ? Object.keys(a.versions)[1]
              : Object.keys(a.versions)[0];
          const bVersion =
            Object.keys(b.versions).length > 1
              ? Object.keys(b.versions)[1]
              : Object.keys(b.versions)[0];
          return bVersion.localeCompare(aVersion);
        });
        console.log(results);
        break;
      default:
        results = results.sort((a, b) => b.totalMatches - a.totalMatches);
    }
  } else {
    results = results.sort((a, b) => b.totalMatches - a.totalMatches);
  }
  for (let filter in queryObject) {
    if (filter === "versions") {
      results = results.filter((resource) => {
        for (let version in queryObject[filter]) {
          // check if the version exists in the resource
          for (let resourceVersion in resource.versions) {
            if (
              resource.versions[resourceVersion]["version"] ===
              queryObject[filter][version]
            ) {
              return true;
            }
          }
        }
        return false;
      });
    } else if (filter !== "query" && filter !== "sort") {
      results = results.filter((resource) =>
        queryObject[filter].includes(String(resource[filter]))
      );
    }
  }
  const total = results.length;
  results = results.slice((currentPage - 1) * pageSize, currentPage * pageSize);
  return [results, total];
}

/**
 * @wrapper
 * @async
 * @description Wrapper function to fetch the resources based on the query object.
 * @param {json} queryObject The query object.
 * @param {json} filters The filters to be applied.
 * @returns {json} The resources in JSON format.
 */
export async function getResources(queryObject, currentPage, pageSize) {
  let resources;
<<<<<<< HEAD
  // if (process.env.IS_MONGODB_ENABLED === "true") {
  // resources = await getResourcesMongoDB(queryObject, currentPage, pageSize);
  // } else {
  console.log("query: ", queryObject);
  resources = await getResourcesJSON(queryObject, currentPage, pageSize);
=======
  if (process.env.IS_MONGODB_ENABLED) {
    resources = await getResourcesMongoDB(queryObject, currentPage, pageSize);
  } else {
    resources = await getResourcesJSON(queryObject, currentPage, pageSize);
  }
>>>>>>> ce956d08
  let total = resources[1];
  resources = resources[0];
  // }
  return {
    resources: resources,
    total: total,
  };
}

export default async function handler(req, res) {
  // res.status(200).json(resources);
  // find the resources that contain the query in their id
  const query = req.query.q;
  let results = await getResourcesMongoDB({ query: query }, {});
  res.status(200).json(results);
}

/**
 * @helper
 * @description Calculates the Damerau-Levenshtein distance between two strings. Used for fuzzy search.
 * @returns {number} The Damerau-Levenshtein distance between the two strings.
 */
function damerauLevenshteinDistance(a, b) {
  if (a.length == 0) return b.length;
  if (b.length == 0) return a.length;
  var matrix = [];
  for (var i = 0; i <= b.length; i++) {
    matrix[i] = [i];
  }
  for (var j = 0; j <= a.length; j++) {
    matrix[0][j] = j;
  }
  for (i = 1; i <= b.length; i++) {
    for (j = 1; j <= a.length; j++) {
      if (b.charAt(i - 1) == a.charAt(j - 1)) {
        matrix[i][j] = matrix[i - 1][j - 1];
      } else {
        matrix[i][j] = Math.min(
          matrix[i - 1][j - 1] + 1, // substitution
          matrix[i][j - 1] + 1, // insertion
          matrix[i - 1][j] + 1 // deletion
        );
        if (
          i > 1 &&
          j > 1 &&
          b.charAt(i - 1) == a.charAt(j - 2) &&
          b.charAt(i - 2) == a.charAt(j - 1)
        ) {
          matrix[i][j] = Math.min(
            matrix[i][j],
            matrix[i - 2][j - 2] + 1 // transposition
          );
        }
      }
    }
  }
  return matrix[b.length][a.length];
}<|MERGE_RESOLUTION|>--- conflicted
+++ resolved
@@ -292,19 +292,11 @@
  */
 export async function getResources(queryObject, currentPage, pageSize) {
   let resources;
-<<<<<<< HEAD
-  // if (process.env.IS_MONGODB_ENABLED === "true") {
-  // resources = await getResourcesMongoDB(queryObject, currentPage, pageSize);
-  // } else {
-  console.log("query: ", queryObject);
-  resources = await getResourcesJSON(queryObject, currentPage, pageSize);
-=======
   if (process.env.IS_MONGODB_ENABLED) {
     resources = await getResourcesMongoDB(queryObject, currentPage, pageSize);
   } else {
     resources = await getResourcesJSON(queryObject, currentPage, pageSize);
   }
->>>>>>> ce956d08
   let total = resources[1];
   resources = resources[0];
   // }
