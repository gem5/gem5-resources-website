--- conflicted
+++ resolved
@@ -9,13 +9,8 @@
  * @param {json} queryObject The query object.
  * @param {json} filters The filters object.
  * @returns {JSX.Element} The JSX element to be rendered.
-<<<<<<< HEAD
- */
-async function getResourcesMongoDB(queryObject, filters) {
-=======
 */
 async function getResourcesMongoDB(queryObject, filters, currentPage, pageSize) {
->>>>>>> 9be25e43
   // pass queryObject by value
   queryObject = { ...queryObject };
   if (!queryObject.category) {
@@ -88,17 +83,6 @@
                 ],
               },
             },
-<<<<<<< HEAD
-            {
-              $sort: getSort(),
-            },
-          ],
-        }),
-      }
-    ).catch((err) => console.log(err));
-    const resources = await res1.json();
-    return resources["documents"];
-=======
           },
           {
             "$sort": getSort()
@@ -118,7 +102,6 @@
     ).catch(err => console.log(err));
     resources = await res1.json();
     console.log(resources);
->>>>>>> 9be25e43
   } else {
     const res = await fetch(
       "https://us-west-2.aws.data.mongodb-api.com/app/data-ejhjf/endpoint/data/v1/action/aggregate",
@@ -148,59 +131,29 @@
                   },
                 },
               },
-<<<<<<< HEAD
+            }
+          },
+          {
+            "$match": {
+              "$and": [
+                { "category": { "$in": queryObject.category || [] } },
+                { "architecture": { "$in": queryObject.architecture || [] } },
+              ]
             },
-            {
+          },
+           {
               $addFields: {
                 ver: {
                   $objectToArray: "$versions",
                 },
               },
             },
-            // {
-            //   $unwind: "$ver",
-            // },
-            {
-              $sort: getSort(),
-            },
+          {
+            "$sort": getSort()
+          },
             {
               $unset: "ver",
             },
-            {
-              $match: {
-                $and: [
-                  { category: { $in: queryObject.category || [] } },
-                  { architecture: { $in: queryObject.architecture || [] } },
-                ],
-              },
-            },
-          ],
-        }),
-      }
-    ).catch((err) => console.log(err));
-    const resources = await res.json();
-    console.log(resources);
-    for (let filter in queryObject) {
-      if (filter === "versions") {
-        resources["documents"] = resources["documents"].filter((resource) => {
-          for (let version in queryObject[filter]) {
-            if (resource.versions[queryObject[filter][version]]) {
-              return true;
-            }
-=======
-            }
-          },
-          {
-            "$match": {
-              "$and": [
-                { "category": { "$in": queryObject.category || [] } },
-                { "architecture": { "$in": queryObject.architecture || [] } },
-              ]
-            },
-          },
-          {
-            "$sort": getSort()
-          },
           {
             "$setWindowFields": { output: { totalCount: { $count: {} } } }
           },
@@ -222,16 +175,11 @@
         for (let version in queryObject[filter]) {
           if (resource.versions[queryObject[filter][version]]) {
             return true;
->>>>>>> 9be25e43
           }
         }
         return false;
       });
     }
-<<<<<<< HEAD
-    return resources["documents"];
-=======
->>>>>>> 9be25e43
   }
   return [resources['documents'], resources['documents'].length > 0 ? resources['documents'][0].totalCount : 0];
 }
@@ -242,13 +190,8 @@
  * @description Fetches the resources based on the query object from the JSON file.
  * @param {json} queryObject The query object.
  * @returns {JSX.Element} The JSX element to be rendered.
-<<<<<<< HEAD
- */
-async function getResourcesJSON(queryObject) {
-=======
 */
 async function getResourcesJSON(queryObject, currentPage, pageSize) {
->>>>>>> 9be25e43
   const resources = await fetchResources();
   const query = queryObject.query.trim();
   const keywords = query.split(" ");
@@ -374,16 +317,8 @@
   resources = resources[0];
   // } else {
   // resources = await getResourcesJSON(queryObject);
-<<<<<<< HEAD
-  let total = resources.length;
-  resources = resources.slice(
-    (currentPage - 1) * pageSize,
-    currentPage * pageSize
-  );
-=======
   // let total = resources.length;
   // resources = resources.slice((currentPage - 1) * pageSize, currentPage * pageSize);
->>>>>>> 9be25e43
   // }
   return {
     resources: resources,
