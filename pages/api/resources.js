import getToken from "./getToken";

/**
 * @helper
 * @async
 * @description Fetches all the resources from the MongoDB database.
 * @returns {json} A JSON object containing all the resources.
 */
async function fetchResourcesMongoDB() {
  const accessToken = await getToken();
  const res = await fetch(
    "https://us-west-2.aws.data.mongodb-api.com/app/data-ejhjf/endpoint/data/v1/action/find",
    {
      method: "POST",
      headers: {
        "Content-Type": "application/json",
        // 'api-key': 'pKkhRJGJaQ3NdJyDt69u4GPGQTDUIhHlx4a3lrKUNx2hxuc8uba8NrP3IVRvlzlo',
        "Access-Control-Request-Headers": "*",
        // 'origin': 'https://gem5vision.github.io',
        Authorization: "Bearer " + accessToken,
      },
      body: JSON.stringify({
        dataSource: "gem5-vision",
        database: "gem5-vision",
        collection: "resources",
      }),
    }
  ).catch((err) => console.log(err));
  console.log(res);
  const resources = await res.json();
  return resources["documents"];
}

/**
 * @helper
 * @async
 * @description Fetches all the resources from the JSON file. Hosted on GitHub.
 * @returns {json} A JSON object containing all the resources.
 */
export async function fetchResourcesJSON() {
  console.log("Fetching resources from JSON");
  // const res = await fetch('https://raw.githubusercontent.com/Gem5Vision/json-to-mongodb/tags/resources.json')
  const res = await fetch(
    "https://raw.githubusercontent.com/Gem5Vision/json-to-mongodb/tags/resources.json"
  ).then((res) => res.json());
  return res;
}

/**
 * @function
 * @async
 * @description Fetches resources either from a MongoDB database or from a JSON file based on the value of the IS_MONGODB_ENABLED environment variable.
 * @returns {Promise} A Promise that resolves to an array of resources.
 */
export async function fetchResources() {
<<<<<<< HEAD
  let resources;
  // if (process.env.IS_MONGODB_ENABLED === 'true') {
  resources = await fetchResourcesMongoDB();
  // } else {
  // resources = await fetchResourcesJSON();
  // }
  return resources;
=======
    let resources;
    if (process.env.IS_MONGODB_ENABLED) {
        resources = await fetchResourcesMongoDB();
    } else {
        resources = await fetchResourcesJSON();
    }
    return resources;
>>>>>>> ce956d08
}

export default async function handler(req, res) {
  const resources = await fetchResources();

  res.status(200).json(resources);
}<|MERGE_RESOLUTION|>--- conflicted
+++ resolved
@@ -53,23 +53,13 @@
  * @returns {Promise} A Promise that resolves to an array of resources.
  */
 export async function fetchResources() {
-<<<<<<< HEAD
   let resources;
-  // if (process.env.IS_MONGODB_ENABLED === 'true') {
-  resources = await fetchResourcesMongoDB();
-  // } else {
-  // resources = await fetchResourcesJSON();
-  // }
+  if (process.env.IS_MONGODB_ENABLED) {
+    resources = await fetchResourcesMongoDB();
+  } else {
+    resources = await fetchResourcesJSON();
+  }
   return resources;
-=======
-    let resources;
-    if (process.env.IS_MONGODB_ENABLED) {
-        resources = await fetchResourcesMongoDB();
-    } else {
-        resources = await fetchResourcesJSON();
-    }
-    return resources;
->>>>>>> ce956d08
 }
 
 export default async function handler(req, res) {
